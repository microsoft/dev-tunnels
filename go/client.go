--- conflicted
+++ resolved
@@ -129,23 +129,13 @@
 	return nil
 }
 
-<<<<<<< HEAD
 // Opens a stream connected to a remote port for clients which cannot or do not want to forward local TCP ports.
 // Returns a readWriteCloser which can be used to read and write to the remote port.
 // Set AcceptLocalConnectionsForForwardedPorts to false in ConnectAsync to ensure TCP listeners are not created
+// This will return an error if the port is not yet forwarded,
+// the caller should first call WaitForForwardedPort.
 func (c *Client) ConnectToForwardedPort(ctx context.Context, listenerIn *net.Listener, port uint16) (io.ReadWriteCloser, chan error) {
 	rwc := new(buffer)
-=======
-// ConnectToForwardedPort connects to a forwarded port.
-// It accepts a listener and will forward the connection to the tunnel.
-// This will return an error if the port is not yet forwarded,
-// the caller should first call WaitForForwardedPort.
-func (c *Client) ConnectToForwardedPort(ctx context.Context, listener net.Listener, port uint16) error {
-	if !c.remoteForwardedPorts.hasPort(port) {
-		return ErrPortNotForwarded
-	}
-
->>>>>>> 016d52a0
 	errc := make(chan error, 1)
 	sendError := func(err error) {
 		// Use non-blocking send, to avoid goroutines getting
