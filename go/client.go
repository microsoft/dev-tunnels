package tunnels

import (
	"context"
	"errors"
	"fmt"
	"io"
	"log"
	"net"
	"sync/atomic"

	"net/http"

	tunnelssh "github.com/microsoft/tunnels/go/ssh"
	"github.com/microsoft/tunnels/go/ssh/messages"
	"golang.org/x/crypto/ssh"
)

const (
	clientWebSocketSubProtocol = "tunnel-relay-client"
)

// Client is a client for a tunnel. It is used to connect to a tunnel.
type Client struct {
	logger *log.Logger

	hostID    string
	tunnel    *Tunnel
	endpoints []TunnelEndpoint

	ssh                  *tunnelssh.ClientSSHSession
	channels             uint32
	remoteForwardedPorts *remoteForwardedPorts
}

var (
	// ErrNoTunnel is returned when no tunnel is provided.
	ErrNoTunnel = errors.New("tunnel cannot be nil")

	// ErrNoTunnelEndpoints is returned when no tunnel endpoints are provided.
	ErrNoTunnelEndpoints = errors.New("tunnel endpoints cannot be nil or empty")

	// ErrNoConnections is returned when no tunnel endpoints are provided for the given host ID.
	ErrNoConnections = errors.New("the specified host is not currently accepting connections to the tunnel")

	// ErrMultipleHosts is returned when multiple tunnel endpoints for different hosts are provided.
	ErrMultipleHosts = errors.New("there are multiple hosts for the tunnel, specify the host ID to connect to")

	// ErrNoRelayConnections is returned when no relay connections are available.
	ErrNoRelayConnections = errors.New("the host is not currently accepting tunnel relay connections")

	// ErrSSHConnectionClosed is returned when the ssh connection is closed.
	ErrSSHConnectionClosed = errors.New("the ssh connection is closed")

	// ErrPortNotForwarded is returned when the specified port is not forwarded.
	ErrPortNotForwarded = errors.New("the port is not forwarded")
)

// Connect connects to a tunnel and returns a connected client.
func Connect(ctx context.Context, logger *log.Logger, tunnel *Tunnel, hostID string) (*Client, error) {
	if tunnel == nil {
		return nil, ErrNoTunnel
	}

	if len(tunnel.Endpoints) == 0 {
		return nil, ErrNoTunnelEndpoints
	}

	endpointGroups := make(map[string][]TunnelEndpoint)
	for _, endpoint := range tunnel.Endpoints {
		endpointGroups[endpoint.HostID] = append(endpointGroups[endpoint.HostID], endpoint)
	}

	var endpointGroup []TunnelEndpoint
	if hostID != "" {
		g, ok := endpointGroups[hostID]
		if !ok {
			return nil, ErrNoConnections
		}
		endpointGroup = g
	} else if len(endpointGroups) > 1 {
		return nil, ErrMultipleHosts
	} else {
		endpointGroup = endpointGroups[tunnel.Endpoints[0].HostID]
	}

	c := &Client{
		logger:               logger,
		hostID:               hostID,
		tunnel:               tunnel,
		endpoints:            endpointGroup,
		remoteForwardedPorts: newRemoteForwardedPorts(),
	}
	return c.connect(ctx)
}

func (c *Client) connect(ctx context.Context) (*Client, error) {
	if len(c.endpoints) != 1 {
		return nil, ErrNoRelayConnections
	}
	tunnelEndpoint := c.endpoints[0]
	clientRelayURI := tunnelEndpoint.ClientRelayURI

	accessToken := c.tunnel.AccessTokens[TunnelAccessScopeConnect]

	c.logger.Println(fmt.Sprintf("Connecting to client tunnel relay %s", clientRelayURI))
	c.logger.Println(fmt.Sprintf("Sec-Websocket-Protocol: %s", clientWebSocketSubProtocol))
	protocols := []string{clientWebSocketSubProtocol}

	var headers http.Header
	if accessToken != "" {
		c.logger.Println(fmt.Sprintf("Authorization: tunnel %s", accessToken))
		headers = make(http.Header)

		headers.Add("Authorization", fmt.Sprintf("tunnel %s", accessToken))
	}

	sock := newSocket(clientRelayURI, protocols, headers, nil)
	if err := sock.connect(ctx); err != nil {
		return nil, fmt.Errorf("failed to connect to client relay: %w", err)
	}

	c.ssh = tunnelssh.NewClientSSHSession(sock, c.remoteForwardedPorts, c.logger)
	if err := c.ssh.Connect(ctx); err != nil {
		return nil, fmt.Errorf("failed to create ssh session: %w", err)
	}

	return c, nil
}

// ConnectToForwardedPort connects to a forwarded port.
// It accepts a listener and will forward the connection to the tunnel.
<<<<<<< HEAD
// This will return an error if the port is not yet forwarded, it is common
// practice to call WaitForForwardedPort before this function.
func (c *Client) ConnectToForwardedPort(ctx context.Context, listener net.Listener, port int) error {
=======
// This only starts the process of forwarding the port, use WaitForForwardedPort to wait for the port to be forwarded.
func (c *Client) ConnectToForwardedPort(ctx context.Context, listener net.Listener, port uint16) error {
>>>>>>> 16c54462
	if !c.remoteForwardedPorts.hasPort(port) {
		return ErrPortNotForwarded
	}

	errc := make(chan error, 1)
	sendError := func(err error) {
		// Use non-blocking send, to avoid goroutines getting
		// stuck in case of concurrent or sequential errors.
		select {
		case errc <- err:
		default:
		}
	}

	go func() {
		for {
			conn, err := listener.Accept()
			if err != nil {
				sendError(err)
				return
			}

			go func() {
				if err := c.handleConnection(ctx, conn, port); err != nil {
					sendError(err)
				}
			}()
		}
	}()

	return awaitError(ctx, errc)
}

// WaitForForwardedPort waits for the specified port to be forwarded.
<<<<<<< HEAD
// It is common practice to call this function before ConnectToForwardedPort
func (c *Client) WaitForForwardedPort(ctx context.Context, port int) error {
=======
func (c *Client) WaitForForwardedPort(ctx context.Context, port uint16) error {
>>>>>>> 16c54462
	// It's already forwarded there's no need to wait.
	if c.remoteForwardedPorts.hasPort(port) {
		return nil
	}

	for {
		select {
		case <-ctx.Done():
			return ctx.Err()
		case n := <-c.remoteForwardedPorts.notify:
			if n.port == port && n.notificationType == remoteForwardedPortNotificationTypeAdd {
				return nil
			}
		}
	}
}

func awaitError(ctx context.Context, errc chan error) error {
	select {
	case err := <-errc:
		return err
	case <-ctx.Done():
		return ctx.Err()
	}
}

func (c *Client) handleConnection(ctx context.Context, conn io.ReadWriteCloser, port uint16) (err error) {
	defer safeClose(conn, &err)

	channel, err := c.openStreamingChannel(ctx, port)
	if err != nil {
		return fmt.Errorf("failed to open streaming channel: %w", err)
	}

	// Ideally we would call safeClose again, but (*ssh.channel).Close
	// appears to have a bug that causes it return io.EOF spuriously
	// if its peer closed first; see github.com/golang/go/issues/38115.
	defer func() {
		closeErr := channel.Close()
		if err == nil && closeErr != io.EOF {
			err = closeErr
		}
	}()

	errs := make(chan error, 2)
	copyConn := func(w io.Writer, r io.Reader) {
		_, err := io.Copy(w, r)
		errs <- err
	}

	go copyConn(conn, channel)
	go copyConn(channel, conn)

	// Wait until context is cancelled or both copies are done.
	// Discard errors from io.Copy; they should not cause (e.g.) failures.
	for i := 0; ; {
		select {
		case <-ctx.Done():
			return ctx.Err()
		case <-errs:
			i++
			if i == 2 {
				return nil
			}
		}
	}
}

func safeClose(c io.Closer, err *error) {
	if closerErr := c.Close(); *err == nil {
		*err = closerErr
	}
}

func (c *Client) nextChannelID() uint32 {
	return atomic.AddUint32(&c.channels, 1)
}

func (c *Client) openStreamingChannel(ctx context.Context, port uint16) (ssh.Channel, error) {
	portForwardChannel := messages.NewPortForwardChannel(
		c.nextChannelID(),
		"127.0.0.1",
		uint32(port),
		"",
		0,
	)
	data, err := portForwardChannel.Marshal()
	if err != nil {
		return nil, fmt.Errorf("failed to marshal port forward channel open message: %w", err)
	}

	channel, err := c.ssh.OpenChannel(ctx, portForwardChannel.Type(), data)
	if err != nil {
		return nil, fmt.Errorf("failed to open port forward channel: %w", err)
	}

	return channel, nil
}<|MERGE_RESOLUTION|>--- conflicted
+++ resolved
@@ -130,14 +130,9 @@
 
 // ConnectToForwardedPort connects to a forwarded port.
 // It accepts a listener and will forward the connection to the tunnel.
-<<<<<<< HEAD
 // This will return an error if the port is not yet forwarded, it is common
 // practice to call WaitForForwardedPort before this function.
-func (c *Client) ConnectToForwardedPort(ctx context.Context, listener net.Listener, port int) error {
-=======
-// This only starts the process of forwarding the port, use WaitForForwardedPort to wait for the port to be forwarded.
 func (c *Client) ConnectToForwardedPort(ctx context.Context, listener net.Listener, port uint16) error {
->>>>>>> 16c54462
 	if !c.remoteForwardedPorts.hasPort(port) {
 		return ErrPortNotForwarded
 	}
@@ -172,12 +167,8 @@
 }
 
 // WaitForForwardedPort waits for the specified port to be forwarded.
-<<<<<<< HEAD
 // It is common practice to call this function before ConnectToForwardedPort
-func (c *Client) WaitForForwardedPort(ctx context.Context, port int) error {
-=======
 func (c *Client) WaitForForwardedPort(ctx context.Context, port uint16) error {
->>>>>>> 16c54462
 	// It's already forwarded there's no need to wait.
 	if c.remoteForwardedPorts.hasPort(port) {
 		return nil
