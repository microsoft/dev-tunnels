package tunnels

import (
	"bytes"
	"context"
	"encoding/json"
	"fmt"
	"io"
	"net/http"
	"net/url"
	"reflect"
	"strconv"
	"strings"
)

var ServiceProperties = TunnelServiceProperties{
	ServiceURI:           fmt.Sprintf("https://%s/", prodDnsName),
	ServiceAppID:         prodFirstPartyAppID,
	ServiceInternalAppID: prodThirdPartyAppID,
	GitHubAppClientID:    prodGitHubAppClientID,
}

var PpeServiceProperties = TunnelServiceProperties{
	ServiceURI:           fmt.Sprintf("https://%s/", ppeDnsName),
	ServiceAppID:         nonProdFirstPartyAppID,
	ServiceInternalAppID: ppeThirdPartyAppID,
	GitHubAppClientID:    nonProdGitHubAppClientID,
}

var DevServiceProperties = TunnelServiceProperties{
	ServiceURI:           fmt.Sprintf("https://%s/", devDnsName),
	ServiceAppID:         nonProdFirstPartyAppID,
	ServiceInternalAppID: devThirdPartyAppID,
	GitHubAppClientID:    nonProdGitHubAppClientID,
}

type tokenProviderfn func() string

const (
	apiV1Path                  = "/api/v1"
	tunnelsApiPath             = apiV1Path + "/tunnels"
	subjectsApiPath            = apiV1Path + "/subjects"
	endpointsApiSubPath        = "/endpoints"
	portsApiSubPath            = "/ports"
	tunnelAuthenticationScheme = "Tunnel"
	goUserAgent                = "Visual-Studio-Tunnel-Service-Go-SDK/" + PackageVersion
)

var (
	defaultServiceUrl = ServiceProperties.ServiceURI
)

var (
	manageAccessTokenScope       = []TunnelAccessScope{TunnelAccessScopeManage}
	hostAccessTokenScope         = []TunnelAccessScope{TunnelAccessScopeHost}
	hostOrManageAccessTokenScope = []TunnelAccessScope{TunnelAccessScopeManage, TunnelAccessScopeHost}
	readAccessTokenScope         = []TunnelAccessScope{TunnelAccessScopeManage, TunnelAccessScopeHost, TunnelAccessScopeConnect}
)

// UserAgent contains the name and version of the client.
type UserAgent struct {
	name    string
	version string
}

// Manager is used to interact with the Visual Studio Tunnel Service APIs.
type Manager struct {
	tokenProvider     tokenProviderfn
	httpClient        *http.Client
	uri               *url.URL
	additionalHeaders map[string]string
	userAgents        []UserAgent
}

// Creates a new Manager used for interacting with the Tunnels APIs.
// tokenProvider is an optional paramater containing a function that returns the access token to use for the request.
// If no tunnelServiceUrl or httpClient is provided, the default values will be used.
// Can return error if userAgent is empty or url is invalid.
func NewManager(userAgents []UserAgent, tp tokenProviderfn, tunnelServiceUrl *url.URL, httpHandler *http.Client) (*Manager, error) {
	if len(userAgents) == 0 {
		return nil, fmt.Errorf("user agents cannot be empty")
	}
	if tp == nil {
		tp = func() string {
			return ""
		}
	}

	if tunnelServiceUrl == nil {
		url, err := url.Parse(defaultServiceUrl)
		if err != nil {
			return nil, fmt.Errorf("error parsing default url %w", err)
		}
		tunnelServiceUrl = url
	}

	var client *http.Client
	if httpHandler == nil {
		client = &http.Client{}

	} else {
		client = httpHandler
	}

	return &Manager{tokenProvider: tp, httpClient: client, uri: tunnelServiceUrl, userAgents: userAgents}, nil
}

// Lists all tunnels owned by the authenticated user.
// Returns a list of tunnels or an error if the search fails.
func (m *Manager) ListTunnels(
	ctx context.Context, clusterID string, domain string, options *TunnelRequestOptions,
) (ts []*Tunnel, err error) {
	queryParams := url.Values{}
	if clusterID == "" {
		queryParams.Add("global", "true")
	}
	if domain != "" {
		queryParams.Add("domain", domain)
	}
	url := m.buildUri(clusterID, tunnelsApiPath, options, queryParams.Encode())
	response, err := m.sendTunnelRequest(ctx, nil, options, http.MethodGet, url, nil, nil, readAccessTokenScope, false)
	if err != nil {
		return nil, fmt.Errorf("error sending list tunnel request: %w", err)
	}

	err = json.Unmarshal(response, &ts)
	if err != nil {
		return nil, fmt.Errorf("error parsing response json to tunnel: %w", err)
	}

	return ts, nil
}

<<<<<<< HEAD
// Search tunnels that the authenticated user has access to based on tags.
// If requreAllTags is true then tunnels returned must contain all tags in the tags slice.
// Returns a slice of the found tunnels or an error if the search fails.
=======
// Search tunnels that the authenticated user has access to based on tags
// If requireAllTags is true then tunnels returned must contain all tags in the tags slice
// Returns a slice of the found tunnels or an error if the search fails
>>>>>>> b5d02bc7
func (m *Manager) SearchTunnels(
	ctx context.Context, tags []string, requireAllTags bool, clusterID string, domain string, options *TunnelRequestOptions,
) (ts []*Tunnel, err error) {
	queryParams := url.Values{}
	if clusterID == "" {
		queryParams.Add("global", "true")
	}
	if domain != "" {
		queryParams.Add("domain", domain)
	}
	queryParams.Add("allTags", strconv.FormatBool(requireAllTags))
	tagString := strings.Join(tags, ",")
	queryParams.Add("tags", tagString)

	url := m.buildUri(clusterID, tunnelsApiPath, options, queryParams.Encode())
	response, err := m.sendTunnelRequest(ctx, nil, options, http.MethodGet, url, nil, nil, readAccessTokenScope, false)
	if err != nil {
		return nil, fmt.Errorf("error sending search tunnel request: %w", err)
	}

	err = json.Unmarshal(response, &ts)
	if err != nil {
		return nil, fmt.Errorf("error parsing response json to tunnel: %w", err)
	}

	return ts, nil
}

<<<<<<< HEAD
// Gets a tunnel by id or name.
// If getting a tunenl by name the domain must be provided if the tunnel is not in the default domain.
// Returns the requested tunnel or an error if the tunnel is not found.
=======
// Gets a tunnel by id or name
// If getting a tunnel by name the domain must be provided if the tunnel is not in the default domain.
// Returns the requested tunnel or an error if the tunnel is not found
>>>>>>> b5d02bc7
func (m *Manager) GetTunnel(ctx context.Context, tunnel *Tunnel, options *TunnelRequestOptions) (t *Tunnel, err error) {
	url, err := m.buildTunnelSpecificUri(tunnel, "", options, "")
	if err != nil {
		return nil, fmt.Errorf("error creating tunnel url: %w", err)
	}

	response, err := m.sendTunnelRequest(ctx, tunnel, options, http.MethodGet, url, nil, nil, readAccessTokenScope, true)
	if err != nil {
		return nil, fmt.Errorf("error sending get tunnel request: %w", err)
	}

	// Read response into a tunnel
	err = json.Unmarshal(response, &t)
	if err != nil {
		return nil, fmt.Errorf("error parsing response json to tunnel: %w", err)
	}

	return t, err
}

// Creates a new tunnel with the properties specified in tunnel.
// Tunnel fields may be nil but the tunnel struct must not be nil.
// Returns the created tunnel or an error if the create fails.
func (m *Manager) CreateTunnel(ctx context.Context, tunnel *Tunnel, options *TunnelRequestOptions) (t *Tunnel, err error) {
	if tunnel == nil {
		return nil, fmt.Errorf("tunnel must be provided")
	}
	if tunnel.TunnelID != "" {
		return nil, fmt.Errorf("tunnelId cannot be set for creating a tunnel")
	}
	url := m.buildUri(tunnel.ClusterID, tunnelsApiPath, options, "")
	convertedTunnel, err := tunnel.requestObject()
	if err != nil {
		return nil, fmt.Errorf("error converting tunnel for request: %w", err)
	}
	response, err := m.sendTunnelRequest(ctx, tunnel, options, http.MethodPost, url, convertedTunnel, nil, manageAccessTokenScope, false)
	if err != nil {
		return nil, fmt.Errorf("error sending create tunnel request: %w", err)
	}

	// Read response into a tunnel
	err = json.Unmarshal(response, &t)
	if err != nil {
		return nil, fmt.Errorf("error parsing response json to tunnel: %w", err)
	}

	return t, err
}

<<<<<<< HEAD
// Updates a tunnels properties, to update a field te field name must be included in updateFields.
// Returns the updated tunnel or an error if the update fails.
=======
// Updates a tunnel's properties, to update a field the field name must be included in updateFields
// Returns the updated tunnel or an error if the update fails
>>>>>>> b5d02bc7
func (m *Manager) UpdateTunnel(ctx context.Context, tunnel *Tunnel, updateFields []string, options *TunnelRequestOptions) (t *Tunnel, err error) {
	if tunnel == nil {
		return nil, fmt.Errorf("tunnel must be provided")
	}

	url, err := m.buildTunnelSpecificUri(tunnel, "", options, "")
	if err != nil {
		return nil, fmt.Errorf("error creating request url: %w", err)
	}

	convertedTunnel, err := tunnel.requestObject()
	if err != nil {
		return nil, fmt.Errorf("error converting tunnel for request: %w", err)
	}
	response, err := m.sendTunnelRequest(ctx, tunnel, options, http.MethodPut, url, convertedTunnel, updateFields, manageAccessTokenScope, false)
	if err != nil {
		return nil, fmt.Errorf("error sending update tunnel request: %w", err)
	}

	// Read response into a tunnel
	err = json.Unmarshal(response, &t)
	if err != nil {
		return nil, fmt.Errorf("error parsing response json to tunnel: %w", err)
	}

	return t, err
}

// Deletes a tunnel.
// Returns error if delete fails.
func (m *Manager) DeleteTunnel(ctx context.Context, tunnel *Tunnel, options *TunnelRequestOptions) error {
	url, err := m.buildTunnelSpecificUri(tunnel, "", options, "")
	if err != nil {
		return fmt.Errorf("error creating tunnel url: %w", err)
	}
	_, err = m.sendTunnelRequest(ctx, tunnel, options, http.MethodDelete, url, nil, nil, manageAccessTokenScope, true)
	if err != nil {
		return fmt.Errorf("error sending delete tunnel request: %w", err)
	}

	return nil
}

// Updates an endpoint on a tunnel.
// Returns the updated endpoint or an error if the update fails.
func (m *Manager) UpdateTunnelEndpoint(
	ctx context.Context, tunnel *Tunnel, endpoint *TunnelEndpoint, updateFields []string, options *TunnelRequestOptions,
) (te *TunnelEndpoint, err error) {
	if endpoint == nil {
		return nil, fmt.Errorf("endpoint must be provided and must not be nil")
	}
	if endpoint.HostID == "" {
		return nil, fmt.Errorf("endpoint hostId must be provided and must not be nil")
	}
	url, err := m.buildTunnelSpecificUri(tunnel, fmt.Sprintf("%s/%s/%s", endpointsApiSubPath, endpoint.HostID, endpoint.ConnectionMode), options, "")
	if err != nil {
		return nil, fmt.Errorf("error creating tunnel url: %w", err)
	}

	response, err := m.sendTunnelRequest(ctx, tunnel, options, http.MethodPut, url, endpoint, updateFields, hostAccessTokenScope, false)
	if err != nil {
		return nil, fmt.Errorf("error sending update tunnel endpoint request: %w", err)
	}

	// Read response into a tunnel endpoint
	err = json.Unmarshal(response, &te)
	if err != nil {
		return nil, fmt.Errorf("error parsing response json to tunnel: %w", err)
	}

	var newEndpoints []TunnelEndpoint
	for _, ep := range tunnel.Endpoints {
		if ep.HostID != endpoint.HostID || ep.ConnectionMode != endpoint.ConnectionMode {
			newEndpoints = append(newEndpoints, ep)
		}
	}
	newEndpoints = append(newEndpoints, *te)
	tunnel.Endpoints = newEndpoints

	return te, err
}

// Deletes endpoints on a tunnel.
// Returns error if the delete fails.
func (m *Manager) DeleteTunnelEndpoints(
	ctx context.Context, tunnel *Tunnel, hostID string, connectionMode TunnelConnectionMode, options *TunnelRequestOptions,
) error {
	if hostID == "" {
		return fmt.Errorf("hostId must be provided and must not be nil")
	}
	path := fmt.Sprintf("%s/%s/%s", endpointsApiSubPath, hostID, connectionMode)
	if connectionMode == "" {
		path = fmt.Sprintf("%s/%s", endpointsApiSubPath, hostID)
	}
	url, err := m.buildTunnelSpecificUri(tunnel, path, options, "")
	if err != nil {
		return fmt.Errorf("error creating tunnel url: %w", err)
	}

	_, err = m.sendTunnelRequest(ctx, tunnel, options, http.MethodDelete, url, nil, nil, hostAccessTokenScope, true)
	if err != nil {
		return fmt.Errorf("error sending delete tunnel endpoint request: %w", err)
	}

	var newEndpoints []TunnelEndpoint
	for _, ep := range tunnel.Endpoints {
		if ep.HostID != hostID || ep.ConnectionMode != connectionMode {
			newEndpoints = append(newEndpoints, ep)
		}
	}
	tunnel.Endpoints = newEndpoints

	return err
}

// Lists all ports on the tunnel.
func (m *Manager) ListTunnelPorts(
	ctx context.Context, tunnel *Tunnel, options *TunnelRequestOptions,
) (tp []*TunnelPort, err error) {
	url, err := m.buildTunnelSpecificUri(tunnel, portsApiSubPath, options, "")
	if err != nil {
		return nil, fmt.Errorf("error creating tunnel url: %w", err)
	}

	response, err := m.sendTunnelRequest(ctx, tunnel, options, http.MethodGet, url, nil, nil, readAccessTokenScope, false)
	if err != nil {
		return nil, fmt.Errorf("error sending list tunnel ports request: %w", err)
	}

	// Read response into a tunnel port
	err = json.Unmarshal(response, &tp)
	if err != nil {
		return nil, fmt.Errorf("error parsing response json to tunnel ports: %w", err)
	}
	return tp, nil
}

func (m *Manager) GetTunnelPort(
	ctx context.Context, tunnel *Tunnel, port int, options *TunnelRequestOptions,
) (tp *TunnelPort, err error) {
	url, err := m.buildTunnelSpecificUri(tunnel, fmt.Sprintf("%s/%d", portsApiSubPath, port), options, "")
	if err != nil {
		return nil, fmt.Errorf("error creating tunnel url: %w", err)
	}

	response, err := m.sendTunnelRequest(ctx, tunnel, options, http.MethodGet, url, nil, nil, readAccessTokenScope, true)
	if err != nil {
		return nil, fmt.Errorf("error sending get tunnel port request: %w", err)
	}

	// Read response into a tunnel port
	err = json.Unmarshal(response, &tp)
	if err != nil {
		return nil, fmt.Errorf("error parsing response json to tunnel ports: %w", err)
	}
	return tp, nil
}

// Creates a port on the tunnel.
// Returns the created port or error if create fails.
func (m *Manager) CreateTunnelPort(
	ctx context.Context, tunnel *Tunnel, port *TunnelPort, options *TunnelRequestOptions,
) (tp *TunnelPort, err error) {
	url, err := m.buildTunnelSpecificUri(tunnel, portsApiSubPath, options, "")
	if err != nil {
		return nil, fmt.Errorf("error creating tunnel url: %w", err)
	}

	convertedPort, err := port.requestObject(tunnel)
	if err != nil {
		return nil, fmt.Errorf("error converting port for request: %w", err)
	}

	response, err := m.sendTunnelRequest(ctx, tunnel, options, http.MethodPost, url, convertedPort, nil, hostOrManageAccessTokenScope, true)
	if err != nil {
		return nil, fmt.Errorf("error sending create tunnel port request: %w", err)
	}

	// Read response into a tunnel port
	err = json.Unmarshal(response, &tp)
	if err != nil {
		return nil, fmt.Errorf("error parsing response json to tunnel port: %w", err)
	}

	// Updated local tunnel ports
	var newPorts []TunnelPort
	for _, p := range tunnel.Ports {
		if p.PortNumber != tp.PortNumber {
			newPorts = append(newPorts, p)
		}
	}
	newPorts = append(newPorts, *tp)
	tunnel.Ports = newPorts

	return tp, nil
}

// Updates a tunnel port.
// Returns the updated port or an error if the update fails.
func (m *Manager) UpdateTunnelPort(
	ctx context.Context, tunnel *Tunnel, port *TunnelPort, updateFields []string, options *TunnelRequestOptions,
) (tp *TunnelPort, err error) {
	if port.ClusterID != "" && tunnel.ClusterID != "" && port.ClusterID != tunnel.ClusterID {
		return nil, fmt.Errorf("cluster ids do not match")
	}
	path := fmt.Sprintf("%s/%d", portsApiSubPath, port.PortNumber)
	url, err := m.buildTunnelSpecificUri(tunnel, path, options, "")
	if err != nil {
		return nil, fmt.Errorf("error creating tunnel url: %w", err)
	}

	convertedPort, err := port.requestObject(tunnel)
	if err != nil {
		return nil, fmt.Errorf("error converting port for request: %w", err)
	}

	response, err := m.sendTunnelRequest(ctx, tunnel, options, http.MethodPut, url, convertedPort, updateFields, hostOrManageAccessTokenScope, true)
	if err != nil {
		return nil, fmt.Errorf("error sending update tunnel port request: %w", err)
	}

	// Read response into a tunnel port
	err = json.Unmarshal(response, &tp)
	if err != nil {
		return nil, fmt.Errorf("error parsing response json to tunnel port: %w", err)
	}

	// Updated local tunnel ports
	var newPorts []TunnelPort
	for _, p := range tunnel.Ports {
		if p.PortNumber != tp.PortNumber {
			newPorts = append(newPorts, p)
		}
	}
	newPorts = append(newPorts, *tp)
	tunnel.Ports = newPorts

	return tp, nil
}

// Deletes a tunnel port.
// Returns error if the delete fails.
func (m *Manager) DeleteTunnelPort(
	ctx context.Context, tunnel *Tunnel, port uint16, options *TunnelRequestOptions,
) error {

	path := fmt.Sprintf("%s/%d", portsApiSubPath, port)
	url, err := m.buildTunnelSpecificUri(tunnel, path, options, "")
	if err != nil {
		return fmt.Errorf("error creating tunnel url: %w", err)
	}

	_, err = m.sendTunnelRequest(ctx, tunnel, options, http.MethodDelete, url, nil, nil, hostOrManageAccessTokenScope, true)
	if err != nil {
		return fmt.Errorf("error sending get tunnel request: %w", err)
	}

	// Updated local tunnel ports
	var newPorts []TunnelPort
	for _, p := range tunnel.Ports {
		if p.PortNumber != port {
			newPorts = append(newPorts, p)
		}
	}
	tunnel.Ports = newPorts
	return nil
}

func (m *Manager) sendTunnelRequest(
	ctx context.Context,
	tunnel *Tunnel,
	tunnelRequestOptions *TunnelRequestOptions,
	method string,
	uri *url.URL,
	requestObject interface{},
	partialFields []string,
	accessTokenScopes []TunnelAccessScope,
	allowNotFound bool,
) ([]byte, error) {
	tunnelJson, err := partialMarshal(requestObject, partialFields)
	if err != nil {
		return nil, fmt.Errorf("error converting tunnel to json: %w", err)
	}
	request, err := http.NewRequest(method, uri.String(), bytes.NewBuffer(tunnelJson))
	if err != nil {
		return nil, fmt.Errorf("error creating tunnel request request: %w", err)
	}

	//Add authorization header
	if token := m.getAccessToken(tunnel, tunnelRequestOptions, accessTokenScopes); token != "" {
		request.Header.Add("Authorization", token)
	}
	userAgentString := ""
	for _, userAgent := range m.userAgents {
		if len(userAgent.version) == 0 {
			userAgent.version = "unknown"
		}
		if len(userAgent.name) == 0 {
			return nil, fmt.Errorf("userAgent name cannot be empty")
		}
		userAgentString = fmt.Sprintf("%s%s/%s ", userAgentString, userAgent.name, userAgent.version)
	}
	userAgentString = strings.TrimSpace(userAgentString)
	request.Header.Add("User-Agent", fmt.Sprintf("%s %s", goUserAgent, userAgentString))
	request.Header.Add("Content-Type", "application/json;charset=UTF-8")

	// Add additional headers
	for header, headerValue := range m.additionalHeaders {
		request.Header.Add(header, headerValue)
	}
	for header, headerValue := range tunnelRequestOptions.AdditionalHeaders {
		request.Header.Add(header, headerValue)
	}

	result, err := m.httpClient.Do(request)
	if err != nil {
		return nil, fmt.Errorf("error sending request: %w", err)
	}

	defer result.Body.Close()

	// Handle non 200s responses
	if result.StatusCode > 300 {
		errorMessage, err := m.readProblemDetails(result)
		if err == nil && errorMessage != nil {
			return nil, fmt.Errorf("unsuccessful request, response: %d %s\n\t%s",
				result.StatusCode, http.StatusText(result.StatusCode), *errorMessage)
		} else {
			return nil, fmt.Errorf("unsuccessful request, response: %d: %s",
				result.StatusCode, http.StatusText(result.StatusCode))
		}
	}

	return io.ReadAll(result.Body)
}

func (m *Manager) readProblemDetails(response *http.Response) (*string, error) {
	errorBody, err := io.ReadAll(response.Body)
	if err != nil {
		return nil, fmt.Errorf("failed to read response body")
	}

	var problemDetails *ProblemDetails
	err = json.Unmarshal(errorBody, &problemDetails)
	if err != nil {
		return nil, fmt.Errorf("failed to unmarshal ProblemDetails")
	}

	if problemDetails.Title == "" && problemDetails.Detail == "" {
		return nil, fmt.Errorf("empty ProblemDetails")
	}

	var errorMessage string
	if problemDetails.Title != "" {
		errorMessage += problemDetails.Title
	}
	if problemDetails.Detail != "" {
		if len(errorMessage) > 0 {
			errorMessage += " "
		}
		errorMessage += problemDetails.Detail
	}
	for errorKey, errorDetail := range problemDetails.Errors {
		errorMessage += "\n\t" + errorKey + ": "
		for _, errorDetailMessage := range errorDetail {
			errorMessage += " "
			errorMessage += errorDetailMessage
		}
	}

	return &errorMessage, nil
}

func (m *Manager) getAccessToken(tunnel *Tunnel, tunnelRequestOptions *TunnelRequestOptions, scopes []TunnelAccessScope) (token string) {
	if tunnelRequestOptions.AccessToken != "" {
		token = fmt.Sprintf("%s %s", tunnelAuthenticationScheme, tunnelRequestOptions.AccessToken)
	}
	if token == "" {
		token = m.tokenProvider()
	}
	if token == "" && tunnel != nil {
		for _, scope := range scopes {
			if tunnelToken, ok := tunnel.AccessTokens[scope]; ok {
				token = fmt.Sprintf("%s %s", tunnelAuthenticationScheme, tunnelToken)
			}
		}
	}
	return token
}

func (m *Manager) buildUri(clusterId string, path string, options *TunnelRequestOptions, query string) *url.URL {
	baseAddress := m.uri
	if clusterId != "" {
		if !strings.HasPrefix(baseAddress.Host, "localhost") && !strings.HasPrefix(baseAddress.Host, clusterId) {
			// A specific cluster ID was specified (while not running on localhost).
			// Prepend the cluster ID to the hostname, and optionally strip a global prefix.
			baseAddress.Host = fmt.Sprintf("%s.%s", clusterId, baseAddress.Host)
			baseAddress.Host = strings.Replace(baseAddress.Host, "global.", "", 1)
		}
	}
	if options != nil {
		optionsQuery := options.queryString()
		if optionsQuery != "" {
			if query != "" {
				query = fmt.Sprintf("%s&%s", query, optionsQuery)
			} else {
				query = optionsQuery
			}
		}
	}
	baseAddress.Path = path
	baseAddress.RawQuery = query
	return baseAddress
}

func (m *Manager) buildTunnelSpecificUri(tunnel *Tunnel, path string, options *TunnelRequestOptions, query string) (*url.URL, error) {
	var tunnelPath string
	if tunnel == nil {
		return nil, fmt.Errorf("tunnel cannot be nil to make uri")
	}
	switch {
	case tunnel.ClusterID != "" && tunnel.TunnelID != "":
		tunnelPath = fmt.Sprintf("%s/%s", tunnelsApiPath, tunnel.TunnelID)
	case tunnel.Name != "":
		tunnelPath = fmt.Sprintf("%s/%s", tunnelsApiPath, tunnel.Name)
		if tunnel.Domain != "" {
			tunnelPath = fmt.Sprintf("%s/%s.%s", tunnelsApiPath, tunnel.Name, tunnel.Domain)
		}
	default:
		return nil, fmt.Errorf("tunnel must have either a name or cluster id and tunnel id")
	}
	return m.buildUri(tunnel.ClusterID, tunnelPath+path, options, query), nil
}

// The omitempty JSON tags on string fields make it impossible to intentionally supply
// empty string values when updating. As a workaround, this method marshals a given
// list of fields regardless of whether they are empty.
func partialMarshal(value interface{}, fields []string) ([]byte, error) {
	if len(fields) == 0 {
		return json.Marshal(value)
	}

	reflectValue := reflect.Indirect(reflect.ValueOf(value))
	reflectType := reflectValue.Type()

	m := map[string]interface{}{}

	for _, name := range fields {
		field, found := reflectType.FieldByName(name)
		if !found {
			return nil, fmt.Errorf("field '%s' not found in type '%s'", name, reflectType.Name())
		}

		jsonKey := strings.Split(field.Tag.Get("json"), ",")[0]
		value := reflectValue.FieldByIndex(field.Index).Interface()
		m[jsonKey] = value
	}

	return json.Marshal(m)
}<|MERGE_RESOLUTION|>--- conflicted
+++ resolved
@@ -131,15 +131,9 @@
 	return ts, nil
 }
 
-<<<<<<< HEAD
 // Search tunnels that the authenticated user has access to based on tags.
-// If requreAllTags is true then tunnels returned must contain all tags in the tags slice.
+// If requireAllTags is true then tunnels returned must contain all tags in the tags slice.
 // Returns a slice of the found tunnels or an error if the search fails.
-=======
-// Search tunnels that the authenticated user has access to based on tags
-// If requireAllTags is true then tunnels returned must contain all tags in the tags slice
-// Returns a slice of the found tunnels or an error if the search fails
->>>>>>> b5d02bc7
 func (m *Manager) SearchTunnels(
 	ctx context.Context, tags []string, requireAllTags bool, clusterID string, domain string, options *TunnelRequestOptions,
 ) (ts []*Tunnel, err error) {
@@ -168,15 +162,9 @@
 	return ts, nil
 }
 
-<<<<<<< HEAD
 // Gets a tunnel by id or name.
-// If getting a tunenl by name the domain must be provided if the tunnel is not in the default domain.
+// If getting a tunnel by name the domain must be provided if the tunnel is not in the default domain.
 // Returns the requested tunnel or an error if the tunnel is not found.
-=======
-// Gets a tunnel by id or name
-// If getting a tunnel by name the domain must be provided if the tunnel is not in the default domain.
-// Returns the requested tunnel or an error if the tunnel is not found
->>>>>>> b5d02bc7
 func (m *Manager) GetTunnel(ctx context.Context, tunnel *Tunnel, options *TunnelRequestOptions) (t *Tunnel, err error) {
 	url, err := m.buildTunnelSpecificUri(tunnel, "", options, "")
 	if err != nil {
@@ -226,13 +214,8 @@
 	return t, err
 }
 
-<<<<<<< HEAD
-// Updates a tunnels properties, to update a field te field name must be included in updateFields.
+// Updates a tunnel's properties, to update a field the field name must be included in updateFields.
 // Returns the updated tunnel or an error if the update fails.
-=======
-// Updates a tunnel's properties, to update a field the field name must be included in updateFields
-// Returns the updated tunnel or an error if the update fails
->>>>>>> b5d02bc7
 func (m *Manager) UpdateTunnel(ctx context.Context, tunnel *Tunnel, updateFields []string, options *TunnelRequestOptions) (t *Tunnel, err error) {
 	if tunnel == nil {
 		return nil, fmt.Errorf("tunnel must be provided")
