// <copyright file="TunnelManagementClient.cs" company="Microsoft">
// Copyright (c) Microsoft. All rights reserved.
// Licensed under the MIT license.
// </copyright>

using System;
using System.Collections.Generic;
using System.Linq;
using System.Net;
using System.Net.Http;
using System.Net.Http.Headers;
#if NET5_0_OR_GREATER
using System.Net.Http.Json;
#endif
using System.Threading;
using System.Threading.Tasks;
using System.Web;
using Microsoft.VsSaaS.TunnelService.Contracts;
using static Microsoft.VsSaaS.TunnelService.Contracts.TunnelContracts;

namespace Microsoft.VsSaaS.TunnelService
{
    /// <summary>
    /// Implementation of a client that manages tunnels and tunnel ports via the tunnel service
    /// management API.
    /// </summary>
    public class TunnelManagementClient : ITunnelManagementClient
    {
        private const string ApiV1Path = "/api/v1";
        private const string TunnelsApiPath = ApiV1Path + "/tunnels";
        private const string SubjectsApiPath = ApiV1Path + "/subjects";
        private const string EndpointsApiSubPath = "/endpoints";
        private const string PortsApiSubPath = "/ports";
<<<<<<< HEAD
        private const string SshKeyApiSubPath = "/sshkey";
=======
        private const string ClustersPath = ApiV1Path + "/clusters";
>>>>>>> 9ccfb86c
        private const string TunnelAuthenticationScheme = "Tunnel";
        private const string RequestIdHeaderName = "VsSaaS-Request-Id";

        private static readonly string[] ManageAccessTokenScope =
            new[] { TunnelAccessScopes.Manage };
        private static readonly string[] HostAccessTokenScope =
            new[] { TunnelAccessScopes.Host };
        private static readonly string[] ManagePortsAccessTokenScopes = new[]
        {
            TunnelAccessScopes.Manage,
            TunnelAccessScopes.ManagePorts,
            TunnelAccessScopes.Host,
        };
        private static readonly string[] ReadAccessTokenScopes = new[]
        {
            TunnelAccessScopes.Manage,
            TunnelAccessScopes.ManagePorts,
            TunnelAccessScopes.Host,
            TunnelAccessScopes.Connect,
        };

        private static readonly ProductInfoHeaderValue TunnelSdkUserAgent =
            TunnelUserAgent.GetUserAgent(typeof(TunnelManagementClient).Assembly, "Visual-Studio-Tunnel-Service-SDK")!;

        private readonly HttpClient httpClient;
        private readonly Func<Task<AuthenticationHeaderValue?>> userTokenCallback;

        /// <summary>
        /// Initializes a new instance of the <see cref="TunnelManagementClient"/> class
        /// with an optional client authentication callback.
        /// </summary>
        /// <param name="userAgent">User agent.</param>
        /// <param name="userTokenCallback">Optional async callback for retrieving a client
        /// authentication header, for AAD or GitHub user authentication. This may be null
        /// for anonymous tunnel clients, or if tunnel access tokens will be specified via
        /// <see cref="TunnelRequestOptions.AccessToken"/>.</param>
        public TunnelManagementClient(
            ProductInfoHeaderValue userAgent,
            Func<Task<AuthenticationHeaderValue?>>? userTokenCallback = null)
            : this(new[] { userAgent }, userTokenCallback, tunnelServiceUri: null, httpHandler: null)
        {
        }

        /// <summary>
        /// Initializes a new instance of the <see cref="TunnelManagementClient"/> class
        /// with an optional client authentication callback.
        /// </summary>
        /// <param name="userAgents">User agent. Muiltiple user agents can be supplied in the 
        /// case that this SDK is used in a program, such as a CLI, that has users that want 
        /// to be differentiated. </param>
        /// <param name="userTokenCallback">Optional async callback for retrieving a client
        /// authentication header, for AAD or GitHub user authentication. This may be null
        /// for anonymous tunnel clients, or if tunnel access tokens will be specified via
        /// <see cref="TunnelRequestOptions.AccessToken"/>.</param>
        public TunnelManagementClient(
            ProductInfoHeaderValue[] userAgents,
            Func<Task<AuthenticationHeaderValue?>>? userTokenCallback = null)
            : this(userAgents, userTokenCallback, tunnelServiceUri: null, httpHandler: null)
        {
        }

        /// <summary>
        /// Initializes a new instance of the <see cref="TunnelManagementClient"/> class
        /// with a client authentication callback, service URI, and HTTP handler.
        /// </summary>
        /// <param name="userAgent">User agent.</param>
        /// <param name="userTokenCallback">Optional async callback for retrieving a client
        /// authentication header value with access token, for AAD or GitHub user authentication.
        /// This may be null for anonymous tunnel clients, or if tunnel access tokens will be
        /// specified via <see cref="TunnelRequestOptions.AccessToken"/>.</param>
        /// <param name="tunnelServiceUri">Optional tunnel service URI (not including any path),
        /// or null to use the default global service URI.</param>
        /// <param name="httpHandler">Optional HTTP handler or handler chain that will be invoked
        /// for HTTPS requests to the tunnel service. The <see cref="SocketsHttpHandler"/> or
        /// <see cref="HttpClientHandler"/> specified (or at the end of the chain) must have
        /// automatic redirection disabled. The provided HTTP handler will not be disposed
        /// by <see cref="Dispose"/>.</param>
        public TunnelManagementClient(
            ProductInfoHeaderValue userAgent,
            Func<Task<AuthenticationHeaderValue?>>? userTokenCallback = null,
            Uri? tunnelServiceUri = null,
            HttpMessageHandler? httpHandler = null)
            : this(new[] { userAgent }, userTokenCallback, tunnelServiceUri, httpHandler)
        {
        }

        /// <summary>
        /// Initializes a new instance of the <see cref="TunnelManagementClient"/> class
        /// with a client authentication callback, service URI, and HTTP handler.
        /// </summary>
        /// <param name="userAgents">User agent. Muiltiple user agents can be supplied in the 
        /// case that this SDK is used in a program, such as a CLI, that has users that want 
        /// to be differentiated. </param>
        /// <param name="userTokenCallback">Optional async callback for retrieving a client
        /// authentication header value with access token, for AAD or GitHub user authentication.
        /// This may be null for anonymous tunnel clients, or if tunnel access tokens will be
        /// specified via <see cref="TunnelRequestOptions.AccessToken"/>.</param>
        /// <param name="tunnelServiceUri">Optional tunnel service URI (not including any path),
        /// or null to use the default global service URI.</param>
        /// <param name="httpHandler">Optional HTTP handler or handler chain that will be invoked
        /// for HTTPS requests to the tunnel service. The <see cref="SocketsHttpHandler"/> or
        /// <see cref="HttpClientHandler"/> specified (or at the end of the chain) must have
        /// automatic redirection disabled. The provided HTTP handler will not be disposed
        /// by <see cref="Dispose"/>.</param>
        public TunnelManagementClient(
            ProductInfoHeaderValue[] userAgents,
            Func<Task<AuthenticationHeaderValue?>>? userTokenCallback = null,
            Uri? tunnelServiceUri = null,
            HttpMessageHandler? httpHandler = null)
        {
            Requires.NotNullEmptyOrNullElements(userAgents, nameof(userAgents));
            UserAgents = Requires.NotNull(userAgents, nameof(userAgents));

            this.userTokenCallback = userTokenCallback ??
                (() => Task.FromResult<AuthenticationHeaderValue?>(null));

            httpHandler ??= new SocketsHttpHandler
            {
                AllowAutoRedirect = false,
            };
            ValidateHttpHandler(httpHandler);

            tunnelServiceUri ??= new Uri(TunnelServiceProperties.Production.ServiceUri);
            if (!tunnelServiceUri.IsAbsoluteUri || tunnelServiceUri.PathAndQuery != "/")
            {
                throw new ArgumentException(
                    $"Invalid tunnel service URI: {tunnelServiceUri}", nameof(tunnelServiceUri));
            }

            // The `SocketsHttpHandler` or `HttpClientHandler` automatic redirection is disabled
            // because they do not keep the Authorization header when redirecting. This handler
            // will keep all headers when redirecting, and also supports switching the behavior
            // per-request.
            httpHandler = new FollowRedirectsHttpHandler(httpHandler);

            this.httpClient = new HttpClient(httpHandler, disposeHandler: false)
            {
                BaseAddress = tunnelServiceUri,
            };
        }

        private static void ValidateHttpHandler(HttpMessageHandler httpHandler)
        {
            while (httpHandler is DelegatingHandler delegatingHandler)
            {
                httpHandler = delegatingHandler.InnerHandler!;
            }

            if (httpHandler is SocketsHttpHandler socketsHandler)
            {
                if (socketsHandler.AllowAutoRedirect)
                {
                    throw new ArgumentException(
                        "Tunnel client HTTP handler must have automatic redirection disabled.",
                        nameof(httpHandler));
                }
            }
            else if (httpHandler is HttpClientHandler httpClientHandler)
            {
                if (httpClientHandler.AllowAutoRedirect)
                {
                    throw new ArgumentException(
                        "Tunnel client HTTP handler must have automatic redirection disabled.",
                        nameof(httpHandler));
                }
                else if (httpClientHandler.UseDefaultCredentials)
                {
                    throw new ArgumentException(
                        "Tunnel client HTTP handler must not use default credentials.",
                        nameof(httpHandler));
                }
            }
            else
            {
                throw new NotSupportedException(
                    $"Unsupported HTTP handler type: {httpHandler?.GetType().Name}. " +
                    "HTTP handler chain must consist of 0 or more DelegatingHandlers " +
                    "ending with a HttpClientHandler.");
            }
        }

        /// <summary>
        /// Gets or sets additional headers that are added to every request.
        /// </summary>
        public IEnumerable<KeyValuePair<string, string>>? AdditionalRequestHeaders { get; set; }

        private ProductInfoHeaderValue[] UserAgents { get; }

        /// <summary>
        /// Sends an HTTP request to the tunnel management API, targeting a specific tunnel.
        /// </summary>
        /// <param name="method">HTTP request method.</param>
        /// <param name="tunnel">Tunnel that the request is targeting.</param>
        /// <param name="accessTokenScopes">Required list of access scopes for tokens in
        /// <paramref name="tunnel"/> <see cref="Tunnel.AccessTokens"/> that could be used to
        /// authorize the request.</param>
        /// <param name="path">Optional request sub-path relative to the tunnel.</param>
        /// <param name="query">Optional query string to append to the request.</param>
        /// <param name="options">Request options.</param>
        /// <param name="cancellation">Cancellation token.</param>
        /// <typeparam name="TResult">The expected result type.</typeparam>
        /// <returns>Result of the request.</returns>
        /// <exception cref="ArgumentException">The request parameters were invalid.</exception>
        /// <exception cref="UnauthorizedAccessException">The request was unauthorized or forbidden.
        /// The WWW-Authenticate response header may be captured in the exception data.</exception>
        /// <exception cref="InvalidOperationException">The request would have caused a conflict
        /// or exceeded a limit.</exception>
        /// <exception cref="HttpRequestException">The request failed for some other
        /// reason.</exception>
        /// <remarks>
        /// This protected method enables subclasses to support additional tunnel management APIs.
        /// Authentication will use one of the following, if available, in order of preference:
        ///   - <see cref="TunnelRequestOptions.AccessToken"/> on <paramref name="options"/>
        ///   - token provided by the user token callback
        ///   - token in <paramref name="tunnel"/> <see cref="Tunnel.AccessTokens"/> that matches
        ///     one of the scopes in <paramref name="accessTokenScopes"/>
        /// </remarks>
        protected Task<TResult?> SendTunnelRequestAsync<TResult>(
            HttpMethod method,
            Tunnel tunnel,
            string[] accessTokenScopes,
            string? path,
            string? query,
            TunnelRequestOptions? options,
            CancellationToken cancellation)
        {
            return SendTunnelRequestAsync<object, TResult>(
                method,
                tunnel,
                accessTokenScopes,
                path,
                query,
                options,
                body: null,
                cancellation);
        }

        /// <summary>
        /// Sends an HTTP request with body content to the tunnel management API, targeting a
        /// specific tunnel.
        /// </summary>
        /// <param name="method">HTTP request method.</param>
        /// <param name="tunnel">Tunnel that the request is targeting.</param>
        /// <param name="accessTokenScopes">Required list of access scopes for tokens in
        /// <paramref name="tunnel"/> <see cref="Tunnel.AccessTokens"/> that could be used to
        /// authorize the request.</param>
        /// <param name="path">Optional request sub-path relative to the tunnel.</param>
        /// <param name="query">Optional query string to append to the request.</param>
        /// <param name="options">Request options.</param>
        /// <param name="body">Request body object.</param>
        /// <param name="cancellation">Cancellation token.</param>
        /// <typeparam name="TRequest">The request body type.</typeparam>
        /// <typeparam name="TResult">The expected result type.</typeparam>
        /// <returns>Result of the request.</returns>
        /// <exception cref="ArgumentException">The request parameters were invalid.</exception>
        /// <exception cref="UnauthorizedAccessException">The request was unauthorized or forbidden.
        /// The WWW-Authenticate response header may be captured in the exception data.</exception>
        /// <exception cref="InvalidOperationException">The request would have caused a conflict
        /// or exceeded a limit.</exception>
        /// <exception cref="HttpRequestException">The request failed for some other
        /// reason.</exception>
        /// <remarks>
        /// This protected method enables subclasses to support additional tunnel management APIs.
        /// Authentication will use one of the following, if available, in order of preference:
        ///   - <see cref="TunnelRequestOptions.AccessToken"/> on <paramref name="options"/>
        ///   - token provided by the user token callback
        ///   - token in <paramref name="tunnel"/> <see cref="Tunnel.AccessTokens"/> that matches
        ///     one of the scopes in <paramref name="accessTokenScopes"/>
        /// </remarks>
        protected async Task<TResult?> SendTunnelRequestAsync<TRequest, TResult>(
            HttpMethod method,
            Tunnel tunnel,
            string[] accessTokenScopes,
            string? path,
            string? query,
            TunnelRequestOptions? options,
            TRequest? body,
            CancellationToken cancellation)
            where TRequest : class
        {
            var uri = BuildTunnelUri(tunnel, path, query, options);
            var authHeader = await GetAuthenticationHeaderAsync(tunnel, accessTokenScopes, options);
            return await SendRequestAsync<TRequest, TResult>(
                method, uri, options, authHeader, body, cancellation);
        }

        /// <summary>
        /// Sends an HTTP request to the tunnel management API.
        /// </summary>
        /// <param name="method">HTTP request method.</param>
        /// <param name="clusterId">Optional tunnel service cluster ID to direct the request to.
        /// If unspecified, the request will use the global traffic-manager to find the nearest
        /// cluster.</param>
        /// <param name="path">Required request path.</param>
        /// <param name="query">Optional query string to append to the request.</param>
        /// <param name="options">Request options.</param>
        /// <param name="cancellation">Cancellation token.</param>
        /// <typeparam name="TResult">The expected result type.</typeparam>
        /// <returns>Result of the request.</returns>
        /// <exception cref="ArgumentException">The request parameters were invalid.</exception>
        /// <exception cref="UnauthorizedAccessException">The request was unauthorized or forbidden.
        /// The WWW-Authenticate response header may be captured in the exception data.</exception>
        /// <exception cref="InvalidOperationException">The request would have caused a conflict
        /// or exceeded a limit.</exception>
        /// <exception cref="HttpRequestException">The request failed for some other
        /// reason.</exception>
        /// <remarks>
        /// This protected method enables subclasses to support additional tunnel management APIs.
        /// Authentication will use one of the following, if available, in order of preference:
        ///   - <see cref="TunnelRequestOptions.AccessToken"/> on <paramref name="options"/>
        ///   - token provided by the user token callback
        /// </remarks>
        protected Task<TResult?> SendRequestAsync<TResult>(
            HttpMethod method,
            string? clusterId,
            string path,
            string? query,
            TunnelRequestOptions? options,
            CancellationToken cancellation)
        {
            return SendRequestAsync<object, TResult>(
                method,
                clusterId,
                path, query,
                options,
                body: null,
                cancellation);
        }

        /// <summary>
        /// Sends an HTTP request with body content to the tunnel management API.
        /// </summary>
        /// <param name="method">HTTP request method.</param>
        /// <param name="clusterId">Optional tunnel service cluster ID to direct the request to.
        /// If unspecified, the request will use the global traffic-manager to find the nearest
        /// cluster.</param>
        /// <param name="path">Required request path.</param>
        /// <param name="query">Optional query string to append to the request.</param>
        /// <param name="options">Request options.</param>
        /// <param name="body">Request body object.</param>
        /// <param name="cancellation">Cancellation token.</param>
        /// <typeparam name="TRequest">The request body type.</typeparam>
        /// <typeparam name="TResult">The expected result type.</typeparam>
        /// <returns>Result of the request.</returns>
        /// <exception cref="ArgumentException">The request parameters were invalid.</exception>
        /// <exception cref="UnauthorizedAccessException">The request was unauthorized or forbidden.
        /// The WWW-Authenticate response header may be captured in the exception data.</exception>
        /// <exception cref="InvalidOperationException">The request would have caused a conflict
        /// or exceeded a limit.</exception>
        /// <exception cref="HttpRequestException">The request failed for some other
        /// reason.</exception>
        /// <remarks>
        /// This protected method enables subclasses to support additional tunnel management APIs.
        /// Authentication will use one of the following, if available, in order of preference:
        ///   - <see cref="TunnelRequestOptions.AccessToken"/> on <paramref name="options"/>
        ///   - token provided by the user token callback
        /// </remarks>
        protected async Task<TResult?> SendRequestAsync<TRequest, TResult>(
            HttpMethod method,
            string? clusterId,
            string path,
            string? query,
            TunnelRequestOptions? options,
            TRequest? body,
            CancellationToken cancellation)
            where TRequest : class
        {
            var uri = BuildUri(clusterId, path, query, options);
            var authHeader = await GetAuthenticationHeaderAsync(
                tunnel: null, accessTokenScopes: null, options);
            return await SendRequestAsync<TRequest, TResult>(
                method, uri, options, authHeader, body, cancellation);
        }

        /// <summary>
        /// Sends an HTTP request with body content to the tunnel management API, with an
        /// explicit authentication header value.
        /// </summary>
        private async Task<TResult?> SendRequestAsync<TRequest, TResult>(
            HttpMethod method,
            Uri uri,
            TunnelRequestOptions? options,
            AuthenticationHeaderValue? authHeader,
            TRequest? body,
            CancellationToken cancellation)
            where TRequest : class
        {
            var request = new HttpRequestMessage(method, uri);
            request.Headers.Authorization = authHeader;

            var emptyHeadersList = Enumerable.Empty<KeyValuePair<string, string>>();
            var additionalHeaders = (AdditionalRequestHeaders ?? emptyHeadersList).Concat(
                options?.AdditionalHeaders ?? emptyHeadersList);

            foreach (var headerNameAndValue in additionalHeaders)
            {
                request.Headers.Add(headerNameAndValue.Key, headerNameAndValue.Value);
            }

            foreach (ProductInfoHeaderValue userAgent in UserAgents)
            {
                request.Headers.UserAgent.Add(userAgent);
            }
            request.Headers.UserAgent.Add(TunnelSdkUserAgent);

            if (body != null)
            {
                request.Content = JsonContent.Create(body, null, JsonOptions);
            }

            if (options?.FollowRedirects == false)
            {
                FollowRedirectsHttpHandler.SetFollowRedirectsEnabledForRequest(request, false);
            }

            var response = await this.httpClient.SendAsync(request, cancellation);
            var result = await ConvertResponseAsync<TResult>(
                method,
                response,
                cancellation);
            return result;
        }

        /// <summary>
        /// Converts a tunnel service HTTP response to a result object (or exception).
        /// </summary>
        /// <typeparam name="T">Type of result expected, or bool to just check for either success or
        /// not-found.</typeparam>
        /// <param name="method">Request method.</param>
        /// <param name="response">Response from a tunnel service request.</param>
        /// <param name="cancellation">Cancellation token.</param>
        /// <returns>Result object of the requested type, or false if the response was 404 and
        /// the result type is boolean, or null if a GET request for a non-array result object type
        /// returned 404 Not Found.</returns>
        /// <exception cref="ArgumentException">The service returned a
        /// 400 Bad Request response.</exception>
        /// <exception cref="UnauthorizedAccessException">The service returned a 401 Unauthorized
        /// or 403 Forbidden response.</exception>
        private static async Task<T?> ConvertResponseAsync<T>(
            HttpMethod method,
            HttpResponseMessage response,
            CancellationToken cancellation)
        {
            Requires.NotNull(response, nameof(response));

            // Requests that expect a boolean result just check for success or not-found result.
            // GET requests that expect a single object result return null for not found result.
            // GET requests that expect an array result should throw an error for not-found result
            // because empty array was expected instead.
            // PUT/POST/PATCH requests should also throw an error for not-found.
            bool allowNotFound = typeof(T) == typeof(bool) ||
                ((method == HttpMethod.Get || method == HttpMethod.Head) && !typeof(T).IsArray);

            string? errorMessage = null;
            Exception? innerException = null;
            if (response.IsSuccessStatusCode)
            {
                if (response.StatusCode == HttpStatusCode.NoContent || response.Content == null)
                {
                    return typeof(T) == typeof(bool) ? (T?)(object)(bool?)true : default;
                }

                try
                {
                    T? result = await response.Content.ReadFromJsonAsync<T>(
                        JsonOptions, cancellation);
                    return result;
                }
                catch (Exception ex)
                {
                    innerException = ex;
                    errorMessage = "Tunnel service response deserialization error: " + ex.Message;
                }
            }

            if (errorMessage == null && response.Content != null)
            {
                try
                {
                    if ((int)response.StatusCode >= 400 && (int)response.StatusCode < 500)
                    {
                        // 4xx status responses may include standard ProblemDetails.
                        var problemDetails = await response.Content
                            .ReadFromJsonAsync<ProblemDetails>(JsonOptions, cancellation);
                        if (!string.IsNullOrEmpty(problemDetails?.Title) ||
                            !string.IsNullOrEmpty(problemDetails?.Detail))
                        {
                            if (allowNotFound && response.StatusCode == HttpStatusCode.NotFound &&
                                problemDetails.Detail == null)
                            {
                                return default;
                            }

                            errorMessage = "Tunnel service error: " +
                                problemDetails!.Title + " " + problemDetails.Detail;
                            if (problemDetails.Errors != null)
                            {
                                foreach (var error in problemDetails.Errors)
                                {
                                    var messages = string.Join(" ", error.Value);
                                    errorMessage += $"\n{error.Key}: {messages}";
                                }
                            }
                        }
                    }
                    else if ((int)response.StatusCode >= 500)
                    {
                        // 5xx status responses may include VS SaaS error details.
                        var errorDetails = await response.Content.ReadFromJsonAsync<ErrorDetails>(
                            JsonOptions, cancellation);
                        if (!string.IsNullOrEmpty(errorDetails?.Message))
                        {
                            errorMessage = "Tunnel service error: " + errorDetails!.Message;
                            if (!string.IsNullOrEmpty(errorDetails.StackTrace))
                            {
                                errorMessage += "\n" + errorDetails.StackTrace;
                            }
                        }
                    }
                }
                catch (Exception ex)
                {
                    // A default error message will be filled in below.
                    innerException = ex;
                }
            }

            errorMessage ??= "Tunnel service response status code: " + response.StatusCode;

            if (response.Headers.TryGetValues(RequestIdHeaderName, out var requestId))
            {
                errorMessage += $"\nRequest ID: {requestId.First()}";
            }

            try
            {
                response.EnsureSuccessStatusCode();
            }
            catch (HttpRequestException hrex)
            {
                switch (response.StatusCode)
                {
                    case HttpStatusCode.BadRequest:
                        throw new ArgumentException(errorMessage, hrex);

                    case HttpStatusCode.Unauthorized:
                    case HttpStatusCode.Forbidden:
                        var ex = new UnauthorizedAccessException(errorMessage, hrex);

                        // The HttpResponseHeaders.WwwAuthenticate property does not correctly
                        // handle multiple values! Get the values by name instead.
                        if (response.Headers.TryGetValues(
                            "WWW-Authenticate", out var authHeaderValues))
                        {
                            ex.SetAuthenticationSchemes(authHeaderValues);
                        }

                        throw ex;

                    case HttpStatusCode.NotFound:
                    case HttpStatusCode.Conflict:
                    case HttpStatusCode.TooManyRequests:
                        throw new InvalidOperationException(errorMessage, hrex);

                    case HttpStatusCode.Redirect:
                    case HttpStatusCode.RedirectKeepVerb:
                        // Add the redirect location to the exception data.
                        // Normally the HTTP client should automatically follow redirects,
                        // but this allows tests to validate the service's redirection behavior
                        // when client auto redirection is disabled.
                        hrex.Data["Location"] = response.Headers.Location;
                        throw;

                    default: throw;
                }
            }

            throw new Exception(errorMessage, innerException);
        }

        /// <summary>
        /// Error details that may be returned from the service with 500 status responses
        /// (when in development mode).
        /// </summary>
        /// <remarks>
        /// Copied from Microsoft.VsSaaS.Common to avoid taking a dependency on that assembly.
        /// </remarks>
        private class ErrorDetails
        {
            public string? Message { get; set; }
            public string? StackTrace { get; set; }
        }

        /// <inheritdoc/>
        public void Dispose()
        {
            this.httpClient.Dispose();
        }

        private Uri BuildUri(
            string? clusterId,
            string path,
            string? query,
            TunnelRequestOptions? options)
        {
            Requires.NotNullOrEmpty(path, nameof(path));

            var baseAddress = this.httpClient.BaseAddress!;
            var builder = new UriBuilder(baseAddress);

            if (!string.IsNullOrEmpty(clusterId) &&
                baseAddress.HostNameType == UriHostNameType.Dns)
            {
                if (baseAddress.Host != "localhost" &&
                    !baseAddress.Host.StartsWith($"{clusterId}."))
                {
                    // A specific cluster ID was specified (while not running on localhost).
                    // Prepend the cluster ID to the hostname, and optionally strip a global prefix.
                    builder.Host = $"{clusterId}.{builder.Host}".Replace("global.", string.Empty);
                }
                else if (baseAddress.Scheme == "https" &&
                    clusterId.StartsWith("localhost") && builder.Port % 10 > 0 &&
                    ushort.TryParse(clusterId.Substring("localhost".Length), out var clusterNumber))
                {
                    // Local testing simulates clusters by running the service on multiple ports.
                    // Change the port number to match the cluster ID suffix.
                    if (clusterNumber > 0 && clusterNumber < 10)
                    {
                        builder.Port = builder.Port - (builder.Port % 10) + clusterNumber;
                    }
                }
            }

            if (options != null)
            {
                var optionsQuery = options.ToQueryString();
                if (!string.IsNullOrEmpty(optionsQuery))
                {
                    query = optionsQuery +
                        (!string.IsNullOrEmpty(query) ? '&' + query : string.Empty);
                }
            }

            builder.Path = path;
            builder.Query = query;
            return builder.Uri;
        }

        private Uri BuildTunnelUri(
            Tunnel tunnel,
            string? path,
            string? query,
            TunnelRequestOptions? options)
        {
            Requires.NotNull(tunnel, nameof(tunnel));

            string tunnelPath;
            if (!string.IsNullOrEmpty(tunnel.ClusterId) && !string.IsNullOrEmpty(tunnel.TunnelId))
            {
                tunnelPath = $"{TunnelsApiPath}/{tunnel.TunnelId}";
            }
            else
            {
                Requires.Argument(
                    !string.IsNullOrEmpty(tunnel.Name),
                    nameof(tunnel),
                    "Tunnel object must include either a name or tunnel ID and cluster ID.");

                if (string.IsNullOrEmpty(tunnel.Domain))
                {
                    tunnelPath = $"{TunnelsApiPath}/{tunnel.Name}";
                }
                else
                {
                    // Append the domain to the tunnel name.
                    tunnelPath = $"{TunnelsApiPath}/{tunnel.Name}.{tunnel.Domain}";
                }
            }

            return BuildUri(
                tunnel.ClusterId,
                tunnelPath + (!string.IsNullOrEmpty(path) ? path : string.Empty),
                query,
                options);
        }

        private async Task<AuthenticationHeaderValue?> GetAuthenticationHeaderAsync(
            Tunnel? tunnel,
            string[]? accessTokenScopes,
            TunnelRequestOptions? options)
        {
            AuthenticationHeaderValue? authHeader = null;

            if (!string.IsNullOrEmpty(options?.AccessToken))
            {
                TunnelAccessTokenProperties.ValidateTokenExpiration(options.AccessToken);
                authHeader = new AuthenticationHeaderValue(
                    TunnelAuthenticationScheme, options.AccessToken);
            }

            if (authHeader == null)
            {
                authHeader = await this.userTokenCallback();
            }

            if (authHeader == null && tunnel?.AccessTokens != null && accessTokenScopes != null)
            {
                foreach (var scope in accessTokenScopes)
                {
                    string? accessToken = null;
                    foreach (var scopeAndToken in tunnel.AccessTokens)
                    {
                        // Each key may be either a single scope or space-delimited list of scopes.
                        if (scopeAndToken.Key.IndexOf(' ') > 0)
                        {
                            var scopes = scopeAndToken.Key.Split(' ');
                            if (scopes.Contains(scope))
                            {
                                accessToken = scopeAndToken.Value;
                                break;
                            }
                        }
                        else if (scopeAndToken.Key == scope)
                        {
                            accessToken = scopeAndToken.Value;
                            break;
                        }
                    }
                    
                    if (!string.IsNullOrEmpty(accessToken))
                    {
                        TunnelAccessTokenProperties.ValidateTokenExpiration(accessToken);
                        authHeader = new AuthenticationHeaderValue(
                            TunnelAuthenticationScheme, accessToken);
                        break;
                    }
                }
            }

            return authHeader;
        }

        /// <inheritdoc />
        public async Task<Tunnel[]> ListTunnelsAsync(
            string? clusterId,
            string? domain,
            TunnelRequestOptions? options,
            CancellationToken cancellation)
        {
            var queryParams = new string?[]
            {
                string.IsNullOrEmpty(clusterId) ? "global=true" : null,
                !string.IsNullOrEmpty(domain) ? $"domain={HttpUtility.UrlEncode(domain)}" : null,
            };
            var query = string.Join("&", queryParams.Where((p) => p != null));
            var result = await this.SendRequestAsync<Tunnel[]>(
                HttpMethod.Get,
                clusterId,
                TunnelsApiPath,
                query,
                options,
                cancellation);
            return result!;
        }

        /// <inheritdoc />
        [Obsolete("Use ListTunnelsAsync() method with TunnelRequestOptions.Tags instead.")]
        public async Task<Tunnel[]> SearchTunnelsAsync(
            string[] tags,
            bool requireAllTags,
            string? clusterId,
            string? domain,
            TunnelRequestOptions? options,
            CancellationToken cancellation)
        {
            var queryParams = new string?[]
            {
                string.IsNullOrEmpty(clusterId) ? "global=true" : null,
                !string.IsNullOrEmpty(domain) ? $"domain={HttpUtility.UrlEncode(domain)}" : null,
                $"tags={string.Join(",", tags.Select(HttpUtility.UrlEncode))}",
                $"allTags={requireAllTags}",
            };
            var query = string.Join("&", queryParams.Where((p) => p != null));
            var result = await this.SendRequestAsync<Tunnel[]>(
                HttpMethod.Get,
                clusterId,
                TunnelsApiPath,
                query,
                options,
                cancellation);
            return result!;
        }

        /// <inheritdoc />
        public async Task<Tunnel?> GetTunnelAsync(
            Tunnel tunnel,
            TunnelRequestOptions? options,
            CancellationToken cancellation)
        {
            var result = await this.SendTunnelRequestAsync<Tunnel>(
                HttpMethod.Get,
                tunnel,
                ReadAccessTokenScopes,
                path: null,
                query: null,
                options,
                cancellation);
            return result;
        }

        /// <inheritdoc />
        public async Task<Tunnel> CreateTunnelAsync(
            Tunnel tunnel,
            TunnelRequestOptions? options,
            CancellationToken cancellation)
        {
            Requires.NotNull(tunnel, nameof(tunnel));

            var tunnelId = tunnel.TunnelId;
            if (tunnelId != null)
            {
                throw new ArgumentException(
                    "An ID may not be specified when creating a tunnel.", nameof(tunnelId));
            }

            var result = await this.SendRequestAsync<Tunnel, Tunnel>(
                HttpMethod.Post,
                tunnel.ClusterId,
                TunnelsApiPath,
                query: null,
                options,
                ConvertTunnelForRequest(tunnel),
                cancellation);
            return result!;
        }

        /// <inheritdoc />
        public async Task<Tunnel> UpdateTunnelAsync(
            Tunnel tunnel,
            TunnelRequestOptions? options,
            CancellationToken cancellation)
        {
            var result = await this.SendTunnelRequestAsync<Tunnel, Tunnel>(
                HttpMethod.Put,
                tunnel,
                ManageAccessTokenScope,
                path: null,
                query: null,
                options,
                ConvertTunnelForRequest(tunnel),
                cancellation);

            // If no new tokens were requested in the update, preserve any existing
            // access tokens in the resulting tunnel object.
            if (options?.TokenScopes == null)
            {
                result!.AccessTokens = tunnel.AccessTokens;
            }

            return result!;
        }

        /// <inheritdoc />
        public async Task<bool> DeleteTunnelAsync(
            Tunnel tunnel,
            TunnelRequestOptions? options,
            CancellationToken cancellation)
        {
            var result = await this.SendTunnelRequestAsync<bool>(
                HttpMethod.Delete,
                tunnel,
                ManageAccessTokenScope,
                path: null,
                query: null,
                options,
                cancellation);
            return result;
        }

        /// <inheritdoc />
        public async Task<TunnelEndpoint> UpdateTunnelEndpointAsync(
            Tunnel tunnel,
            TunnelEndpoint endpoint,
            TunnelRequestOptions? options = null,
            CancellationToken cancellation = default)
        {
            Requires.NotNull(endpoint, nameof(endpoint));
            Requires.NotNullOrEmpty(endpoint.HostId!, nameof(TunnelEndpoint.HostId));

            var path = $"{EndpointsApiSubPath}/{endpoint.HostId}/{endpoint.ConnectionMode}";
            var result = (await this.SendTunnelRequestAsync<TunnelEndpoint, TunnelEndpoint>(
                HttpMethod.Put,
                tunnel,
                HostAccessTokenScope,
                path,
                query: null,
                options,
                endpoint,
                cancellation))!;

            if (tunnel.Endpoints != null)
            {
                // Also update the endpoint in the local tunnel object.
                tunnel.Endpoints = tunnel.Endpoints
                    .Where((e) => e.HostId != endpoint.HostId ||
                        e.ConnectionMode != endpoint.ConnectionMode)
                    .Append(result)
                    .ToArray();
            }

            return result;
        }

        /// <inheritdoc />
        public async Task<bool> DeleteTunnelEndpointsAsync(
            Tunnel tunnel,
            string hostId,
            TunnelConnectionMode? connectionMode,
            TunnelRequestOptions? options = null,
            CancellationToken cancellation = default)
        {
            Requires.NotNullOrEmpty(hostId, nameof(hostId));

            var path = connectionMode == null ? $"{EndpointsApiSubPath}/{hostId}" :
                    $"{EndpointsApiSubPath}/{hostId}/{connectionMode}";
            var result = await this.SendTunnelRequestAsync<bool>(
                HttpMethod.Delete,
                tunnel,
                HostAccessTokenScope,
                path,
                query: null,
                options,
                cancellation);

            if (result && tunnel.Endpoints != null)
            {
                // Also delete the endpoint in the local tunnel object.
                tunnel.Endpoints = tunnel.Endpoints
                    .Where((e) => e.HostId != hostId || e.ConnectionMode != connectionMode)
                    .ToArray();
            }

            return result;
        }

        /// <inheritdoc />
        public async Task<TunnelPort[]> ListTunnelPortsAsync(
            Tunnel tunnel,
            TunnelRequestOptions? options,
            CancellationToken cancellation)
        {
            var result = await this.SendTunnelRequestAsync<TunnelPort[]>(
                HttpMethod.Get,
                tunnel,
                ReadAccessTokenScopes,
                PortsApiSubPath,
                query: null,
                options,
                cancellation);
            return result!;
        }

        /// <inheritdoc />
        public async Task<TunnelPort?> GetTunnelPortAsync(
            Tunnel tunnel,
            ushort portNumber,
            TunnelRequestOptions? options,
            CancellationToken cancellation)
        {
            var path = $"{PortsApiSubPath}/{portNumber}";
            var result = await this.SendTunnelRequestAsync<TunnelPort>(
                HttpMethod.Get,
                tunnel,
                ReadAccessTokenScopes,
                path,
                query: null,
                options,
                cancellation);
            return result;
        }

        /// <inheritdoc />
        public async Task<TunnelPort> CreateTunnelPortAsync(
            Tunnel tunnel,
            TunnelPort tunnelPort,
            TunnelRequestOptions? options,
            CancellationToken cancellation)
        {
            Requires.NotNull(tunnelPort, nameof(tunnelPort));

            var result = (await this.SendTunnelRequestAsync<TunnelPort, TunnelPort>(
                HttpMethod.Post,
                tunnel,
                ManagePortsAccessTokenScopes,
                PortsApiSubPath,
                query: null,
                options,
                ConvertTunnelPortForRequest(tunnel, tunnelPort),
                cancellation))!;

            if (tunnel.Ports != null)
            {
                // Also add the port to the local tunnel object.
                tunnel.Ports = tunnel.Ports
                    .Where((p) => p.PortNumber != tunnelPort.PortNumber)
                    .Append(result)
                    .OrderBy((p) => p.PortNumber)
                    .ToArray();
            }

            return result;
        }

        /// <inheritdoc />
        public async Task<TunnelPort> UpdateTunnelPortAsync(
            Tunnel tunnel,
            TunnelPort tunnelPort,
            TunnelRequestOptions? options,
            CancellationToken cancellation)
        {
            Requires.NotNull(tunnelPort, nameof(tunnelPort));

            if (tunnelPort.ClusterId != null && tunnel.ClusterId != null &&
                tunnelPort.ClusterId != tunnel.ClusterId)
            {
                throw new ArgumentException(
                    "Tunnel port cluster ID is not consistent.", nameof(tunnelPort));
            }

            var portNumber = tunnelPort.PortNumber;
            var path = $"{PortsApiSubPath}/{portNumber}";
            var result = (await this.SendTunnelRequestAsync<TunnelPort, TunnelPort>(
                HttpMethod.Put,
                tunnel,
                ManagePortsAccessTokenScopes,
                path,
                query: null,
                options,
                ConvertTunnelPortForRequest(tunnel, tunnelPort),
                cancellation))!;

            if (tunnel.Ports != null)
            {
                // Also update the port in the local tunnel object.
                tunnel.Ports = tunnel.Ports
                    .Where((p) => p.PortNumber != tunnelPort.PortNumber)
                    .Append(result)
                    .OrderBy((p) => p.PortNumber)
                    .ToArray();
            }

            // If no new tokens were requested in the update, preserve any existing
            // access tokens in the resulting port object.
            if (options?.TokenScopes == null)
            {
                result!.AccessTokens = tunnelPort.AccessTokens;
            }

            return result;
        }

        /// <inheritdoc />
        public async Task<bool> DeleteTunnelPortAsync(
            Tunnel tunnel,
            ushort portNumber,
            TunnelRequestOptions? options,
            CancellationToken cancellation)
        {
            var path = $"{PortsApiSubPath}/{portNumber}";
            var result = await this.SendTunnelRequestAsync<bool>(
                HttpMethod.Delete,
                tunnel,
                ManagePortsAccessTokenScopes,
                path,
                query: null,
                options,
                cancellation);

            if (result && tunnel.Ports != null)
            {
                // Also delete the port in the local tunnel object.
                tunnel.Ports = tunnel.Ports
                    .Where((p) => p.PortNumber != portNumber)
                    .OrderBy((p) => p.PortNumber)
                    .ToArray();
            }

            return result;
        }

        /// <summary>
        /// Removes read-only properties like tokens and status from create/update requests.
        /// </summary>
        private Tunnel ConvertTunnelForRequest(Tunnel tunnel)
        {
            return new Tunnel
            {
                Name = tunnel.Name,
                Domain = tunnel.Domain,
                Description = tunnel.Description,
                Tags = tunnel.Tags,
                Options = tunnel.Options,
                AccessControl = tunnel.AccessControl == null ? null : new TunnelAccessControl(
                    tunnel.AccessControl.Where((ace) => !ace.IsInherited)),
                Endpoints = tunnel.Endpoints,
                Ports = tunnel.Ports?
                    .Select((p) => ConvertTunnelPortForRequest(tunnel, p))
                    .ToArray(),
            };
        }

        /// <summary>
        /// Removes read-only properties like tokens and status from create/update requests.
        /// </summary>
        private TunnelPort ConvertTunnelPortForRequest(Tunnel tunnel, TunnelPort tunnelPort)
        {
            if (tunnelPort.ClusterId != null && tunnel.ClusterId != null &&
                tunnelPort.ClusterId != tunnel.ClusterId)
            {
                throw new ArgumentException(
                    "Tunnel port cluster ID does not match tunnel.", nameof(tunnelPort));
            }

            if (tunnelPort.TunnelId != null && tunnel.TunnelId != null &&
                tunnelPort.TunnelId != tunnel.TunnelId)
            {
                throw new ArgumentException(
                    "Tunnel port tunnel ID does not match tunnel.", nameof(tunnelPort));
            }

            return new TunnelPort
            {
                PortNumber = tunnelPort.PortNumber,
                Protocol = tunnelPort.Protocol,
                Options = tunnelPort.Options,
                AccessControl = tunnelPort.AccessControl == null ? null : new TunnelAccessControl(
                    tunnelPort.AccessControl.Where((ace) => !ace.IsInherited)),
                SshUser = tunnelPort.SshUser,
            };
        }

        /// <inheritdoc/>
        public async Task<TunnelAccessSubject[]> FormatSubjectsAsync(
            TunnelAccessSubject[] subjects,
            TunnelRequestOptions? options = null,
            CancellationToken cancellation = default)
        {
            Requires.NotNull(subjects, nameof(subjects));

            if (subjects.Length == 0)
            {
                return subjects;
            }

            var formattedSubjects = await SendRequestAsync
                <TunnelAccessSubject[], TunnelAccessSubject[]>(
                HttpMethod.Post,
                clusterId: null,
                SubjectsApiPath + "/format",
                query: null,
                options,
                subjects,
                cancellation);
            return formattedSubjects!;
        }

        /// <inheritdoc/>
        public async Task<TunnelAccessSubject[]> ResolveSubjectsAsync(
            TunnelAccessSubject[] subjects,
            TunnelRequestOptions? options = null,
            CancellationToken cancellation = default)
        {
            Requires.NotNull(subjects, nameof(subjects));

            if (subjects.Length == 0)
            {
                return subjects;
            }

            var resolvedSubjects = await SendRequestAsync
                <TunnelAccessSubject[], TunnelAccessSubject[]>(
                HttpMethod.Post,
                clusterId: null,
                SubjectsApiPath + "/resolve",
                query: null,
                options,
                subjects,
                cancellation);
            return resolvedSubjects!;
        }

        /// <inheritdoc/>
<<<<<<< HEAD
        public async Task<TunnelSshKeyResponse?> GetSshPublicKeyAsync(
            Tunnel tunnel,
            TunnelRequestOptions? options = null,
            CancellationToken cancellation = default)
        {
            return (await this.SendTunnelRequestAsync<TunnelSshKeyResponse>(
                HttpMethod.Get,
                tunnel,
                ReadAccessTokenScopes,
                SshKeyApiSubPath,
                query: null,
                options,
                cancellation)) !;
=======
        public async Task<ClusterDetails[]> ListClustersAsync(CancellationToken cancellation) {
            var baseAddress = this.httpClient.BaseAddress!;
            var builder = new UriBuilder(baseAddress);
            builder.Path = ClustersPath;
            var clusterDetails = await SendRequestAsync<object, ClusterDetails[]>(
                HttpMethod.Get,
                builder.Uri,
                options: null,
                authHeader: null,
                body: null,
                cancellation);
            return clusterDetails!;
>>>>>>> 9ccfb86c
        }
    }
}<|MERGE_RESOLUTION|>--- conflicted
+++ resolved
@@ -31,11 +31,8 @@
         private const string SubjectsApiPath = ApiV1Path + "/subjects";
         private const string EndpointsApiSubPath = "/endpoints";
         private const string PortsApiSubPath = "/ports";
-<<<<<<< HEAD
         private const string SshKeyApiSubPath = "/sshkey";
-=======
         private const string ClustersPath = ApiV1Path + "/clusters";
->>>>>>> 9ccfb86c
         private const string TunnelAuthenticationScheme = "Tunnel";
         private const string RequestIdHeaderName = "VsSaaS-Request-Id";
 
@@ -1228,21 +1225,6 @@
         }
 
         /// <inheritdoc/>
-<<<<<<< HEAD
-        public async Task<TunnelSshKeyResponse?> GetSshPublicKeyAsync(
-            Tunnel tunnel,
-            TunnelRequestOptions? options = null,
-            CancellationToken cancellation = default)
-        {
-            return (await this.SendTunnelRequestAsync<TunnelSshKeyResponse>(
-                HttpMethod.Get,
-                tunnel,
-                ReadAccessTokenScopes,
-                SshKeyApiSubPath,
-                query: null,
-                options,
-                cancellation)) !;
-=======
         public async Task<ClusterDetails[]> ListClustersAsync(CancellationToken cancellation) {
             var baseAddress = this.httpClient.BaseAddress!;
             var builder = new UriBuilder(baseAddress);
@@ -1255,7 +1237,22 @@
                 body: null,
                 cancellation);
             return clusterDetails!;
->>>>>>> 9ccfb86c
+        }
+
+        /// <inheritdoc/>
+        public async Task<TunnelSshKeyResponse?> GetSshPublicKeyAsync(
+            Tunnel tunnel,
+            TunnelRequestOptions? options = null,
+            CancellationToken cancellation = default)
+        {
+            return (await this.SendTunnelRequestAsync<TunnelSshKeyResponse>(
+                HttpMethod.Get,
+                tunnel,
+                ReadAccessTokenScopes,
+                SshKeyApiSubPath,
+                query: null,
+                options,
+                cancellation)) !;
         }
     }
 }