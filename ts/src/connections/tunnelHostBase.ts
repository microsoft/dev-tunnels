// Copyright (c) Microsoft Corporation.
// Licensed under the MIT license.

import { TunnelPort, Tunnel, TunnelAccessScopes } from '@vs/tunnels-contracts';
import { TunnelManagementClient } from '@vs/tunnels-management';
import { KeyPair, MultiChannelStream, SshAlgorithms, SshServerSession, Trace } from '@vs/vs-ssh';
import { PortForwardingService, RemotePortForwarder } from '@vs/vs-ssh-tcp';
import { SessionPortKey } from './sessionPortKey';
import { TunnelConnectionSession } from './tunnelConnectionSession';
import { TunnelHost } from './tunnelHost';
import { tunnelSshSessionClass } from './tunnelSshSessionClass';

/**
 * Base class for Hosts that host one tunnel and use SSH MultiChannelStream to connect to the tunnel host service.
 */
export class TunnelHostBase
    extends tunnelSshSessionClass<MultiChannelStream>(TunnelConnectionSession)
    implements TunnelHost {
    /**
     * Sessions created between this host and clients
     */
    public sshSessions: SshServerSession[] = [];

    /**
     * Port Forwarders between host and clients
     */
    public remoteForwarders: { [sessionPortKey: string]: RemotePortForwarder } = {};

    /**
     * Private key used for connections.
     */
    public hostPrivateKey?: KeyPair;

    /**
     * Public keys used for connections.
     */
    public hostPublicKeys?: string[];

    /**
     * Promise task to get private key used for connections.
     */
    public hostPrivateKeyPromise?: Promise<KeyPair>;

    private loopbackIp = '127.0.0.1';

    constructor(managementClient: TunnelManagementClient, trace?: Trace) {
        super(TunnelAccessScopes.Host, trace, managementClient);
        const publicKey = SshAlgorithms.publicKey.ecdsaSha2Nistp384!;
        if (publicKey) {
            this.hostPrivateKeyPromise = publicKey.generateKeyPair();
        }
    }

    /**
     * Connects to a tunnel as a host and starts accepting incoming connections
     * to local ports as defined on the tunnel.
     */
    public async start(tunnel: Tunnel): Promise<void> {
        await this.connectTunnelSession(tunnel);
    }

    public async refreshPorts(): Promise<void> {
        if (!this.tunnel || !this.managementClient) {
            return;
        }

<<<<<<< HEAD
        let port = await this.managementClient!.createTunnelPort(this.tunnel, portToAdd, undefined);
        const promises = this.sshSessions.map(async (sshSession) => {
            if (!sshSession.principal || !sshSession.isConnected) {
                // Two possible cases:
                // - The session is not yet authenticated; all ports will be forwarded after the session is authenticated.
                // - The session is currently disconnected and will reconnect; all ports will be re-forwarded after the session is reconnected.
                return;
            }

            let pfs: PortForwardingService | null = sshSession.getService(PortForwardingService);
            if (!pfs) {
                throw new Error('PFS must be active to add ports');
            }
=======
        const updatedTunnel = await this.managementClient.getTunnel(this.tunnel, undefined);
        const updatedPorts = updatedTunnel?.ports ?? [];
        this.tunnel.ports = updatedPorts;
>>>>>>> b19970aa

        const forwardPromises: Promise<any>[] = [];

        for (let port of updatedPorts) {
            for (let session of this.sshSessions.filter((s) => s.isConnected && s.sessionId)) {
                const key = new SessionPortKey(session.sessionId!, Number(port.portNumber));
                const forwarder = this.remoteForwarders[key.toString()];
                if (!forwarder) {
                    const pfs = session.getService(PortForwardingService)!;
                    forwardPromises.push(this.forwardPort(pfs, port));
                }
            }
        }

<<<<<<< HEAD
        let portDeleted = await this.managementClient!.deleteTunnelPort(
            this.tunnel,
            portNumberToRemove,
            undefined,
        );

        this.sshSessions.forEach((sshSession) => {
            const sessionId = sshSession.sessionId;
            if (sessionId && sshSession.isConnected) {
                Object.keys(this.remoteForwarders).forEach((key) => {
                    let entry = this.remoteForwarders[key];
                    if (entry.localPort === portNumberToRemove) {
                        // && key.sessionId.equals(sessionId))
                        let remoteForwarder = this.remoteForwarders[key];
                        delete this.remoteForwarders[key];
                        if (remoteForwarder) {
                            remoteForwarder.dispose();
                        }
                    }
                });
=======
        for (let [key, forwarder] of Object.entries(this.remoteForwarders)) {
            if (!updatedPorts.some((p) => p.portNumber === forwarder.localPort)) {
                delete this.remoteForwarders[key];
                forwarder.dispose();
>>>>>>> b19970aa
            }
        }

<<<<<<< HEAD
        let port = await this.managementClient!.updateTunnelPort(
            this.tunnel,
            updatedPort,
            undefined,
        );

        return port;
=======
        await Promise.all(forwardPromises);
>>>>>>> b19970aa
    }

    protected async forwardPort(pfs: PortForwardingService, port: TunnelPort) {
        let sessionId = pfs.session.sessionId;
        if (!sessionId) {
            throw new Error('No session id');
        }

        const portNumber = Number(port.portNumber);
        if (pfs.localForwardedPorts.find((p) => p.localPort === portNumber)) {
            // The port is already forwarded. This may happen if we try to add the same port twice after reconnection.
            return;
        }

        // When forwarding from a Remote port we assume that the RemotePortNumber
        // and requested LocalPortNumber are the same.
        const forwarder = await pfs.forwardFromRemotePort(
            this.loopbackIp,
            portNumber,
            this.loopbackIp,
            portNumber,
        );
        if (!forwarder) {
            // The forwarding request was rejected by the client.
            return;
        }

        const key = new SessionPortKey(sessionId, Number(forwarder.localPort));
        this.remoteForwarders[key.toString()] = forwarder;
    }

    /**
     * Validate the tunnel and get data needed to connect to it, if the tunnel is provided;
     * otherwise, ensure that there is already sufficient data to connect to a tunnel.
     * @param tunnel Tunnel to use for the connection.
     *     Tunnel object to get the connection data if defined.
     *     Undefined if the connection data is already known.
     */
    public async onConnectingToTunnel(tunnel?: Tunnel): Promise<void> {
        if (this.hostPrivateKey && this.hostPublicKeys) {
            return;
        }
        if (!tunnel) {
            throw new Error('Tunnel is required');
        }

        if (!this.hostPrivateKeyPromise) {
            throw new Error('Cannot create host keys');
        }
        this.hostPrivateKey = await this.hostPrivateKeyPromise;
        const buffer = await this.hostPrivateKey.getPublicKeyBytes(
            this.hostPrivateKey.keyAlgorithmName,
        );
        if (!buffer) {
            throw new Error('Host private key public key bytes is not initialized');
        }
        this.hostPublicKeys = [buffer.toString('base64')];
    }
}<|MERGE_RESOLUTION|>--- conflicted
+++ resolved
@@ -64,25 +64,9 @@
             return;
         }
 
-<<<<<<< HEAD
-        let port = await this.managementClient!.createTunnelPort(this.tunnel, portToAdd, undefined);
-        const promises = this.sshSessions.map(async (sshSession) => {
-            if (!sshSession.principal || !sshSession.isConnected) {
-                // Two possible cases:
-                // - The session is not yet authenticated; all ports will be forwarded after the session is authenticated.
-                // - The session is currently disconnected and will reconnect; all ports will be re-forwarded after the session is reconnected.
-                return;
-            }
-
-            let pfs: PortForwardingService | null = sshSession.getService(PortForwardingService);
-            if (!pfs) {
-                throw new Error('PFS must be active to add ports');
-            }
-=======
         const updatedTunnel = await this.managementClient.getTunnel(this.tunnel, undefined);
         const updatedPorts = updatedTunnel?.ports ?? [];
         this.tunnel.ports = updatedPorts;
->>>>>>> b19970aa
 
         const forwardPromises: Promise<any>[] = [];
 
@@ -97,47 +81,14 @@
             }
         }
 
-<<<<<<< HEAD
-        let portDeleted = await this.managementClient!.deleteTunnelPort(
-            this.tunnel,
-            portNumberToRemove,
-            undefined,
-        );
-
-        this.sshSessions.forEach((sshSession) => {
-            const sessionId = sshSession.sessionId;
-            if (sessionId && sshSession.isConnected) {
-                Object.keys(this.remoteForwarders).forEach((key) => {
-                    let entry = this.remoteForwarders[key];
-                    if (entry.localPort === portNumberToRemove) {
-                        // && key.sessionId.equals(sessionId))
-                        let remoteForwarder = this.remoteForwarders[key];
-                        delete this.remoteForwarders[key];
-                        if (remoteForwarder) {
-                            remoteForwarder.dispose();
-                        }
-                    }
-                });
-=======
         for (let [key, forwarder] of Object.entries(this.remoteForwarders)) {
             if (!updatedPorts.some((p) => p.portNumber === forwarder.localPort)) {
                 delete this.remoteForwarders[key];
                 forwarder.dispose();
->>>>>>> b19970aa
             }
         }
 
-<<<<<<< HEAD
-        let port = await this.managementClient!.updateTunnelPort(
-            this.tunnel,
-            updatedPort,
-            undefined,
-        );
-
-        return port;
-=======
         await Promise.all(forwardPromises);
->>>>>>> b19970aa
     }
 
     protected async forwardPort(pfs: PortForwardingService, port: TunnelPort) {
