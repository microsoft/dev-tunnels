--- conflicted
+++ resolved
@@ -55,19 +55,12 @@
         throw new Error('Method not implemented.');
     }
 
-<<<<<<< HEAD
-    public async dispose(): Promise<void> {
-        await super.dispose();
-        await Promise.all(this.clients.map((client) => client.dispose()));
-=======
     public async refreshPorts(): Promise<void> {
         throw new Error('Method not implemented.');
     }
 
-    public dispose(): void {
-        this.clients.forEach((client) => {
-            client.dispose();
-        });
->>>>>>> b19970aa
+    public async dispose(): Promise<void> {
+        await super.dispose();
+        await Promise.all(this.clients.map((client) => client.dispose()));
     }
 }