// Copyright (c) Microsoft Corporation.
// Licensed under the MIT license.

import {
    Tunnel,
    TunnelAccessScopes,
    TunnelConnectionMode,
    TunnelRelayTunnelEndpoint,
} from '@vs/tunnels-contracts';
import { TunnelManagementClient } from '@vs/tunnels-management';
import {
    MultiChannelStream,
    SshChannelOpeningEventArgs,
    SshChannelOpenFailureReason,
    SshStream,
    SshSessionClosedEventArgs,
    SshDisconnectReason,
    TraceLevel,
    SshSessionConfiguration,
    SshServerSession,
    SshAuthenticatingEventArgs,
    NodeStream,
    SshAuthenticationType,
    PromiseCompletionSource,
    CancellationError,
<<<<<<< HEAD
    Trace,
    SshChannel,
    Stream,
    SshProtocolExtensionNames,
=======
    ObjectDisposedError,
    SessionRequestMessage,
    SshRequestEventArgs,
    SessionRequestSuccessMessage,
>>>>>>> b19970aa
} from '@vs/vs-ssh';
import { PortForwardChannelOpenMessage, PortForwardingService, SshServer } from '@vs/vs-ssh-tcp';
import { CancellationToken, Disposable } from 'vscode-jsonrpc';
import { SessionPortKey } from '.';
import { MultiModeTunnelHost } from './multiModeTunnelHost';
import { TunnelHostBase } from './tunnelHostBase';
import { tunnelRelaySessionClass } from './tunnelRelaySessionClass';

const webSocketSubProtocol = 'tunnel-relay-host';

/**
 * Tunnel host implementation that uses data-plane relay
 *  to accept client connections.
 */
export class TunnelRelayTunnelHost extends tunnelRelaySessionClass(
    TunnelHostBase,
    webSocketSubProtocol,
) {
    /**
     * Ssh channel type in host relay ssh session where client session streams are passed.
     */
    public static clientStreamChannelType: string = 'client-ssh-session-stream';

    private readonly hostId: string;
    private readonly clientSessionPromises: Promise<void>[] = [];
    private readonly reconnectableSessions: SshServerSession[] = [];

    constructor(managementClient: TunnelManagementClient, trace?: Trace) {
        super(managementClient, trace);
        this.hostId = MultiModeTunnelHost.hostId;
    }

    /**
     * Configures the tunnel session with the given stream.
     */
    public async configureSession(
        stream: Stream,
        isReconnect: boolean,
        cancellation: CancellationToken,
    ): Promise<void> {
        this.sshSession = new MultiChannelStream(stream);
        const channelOpenEventRegistration = this.sshSession.onChannelOpening((e) => {
            this.hostSession_ChannelOpening(this.sshSession!, e);
        });
        const closeEventRegistration = this.sshSession.onClosed((e) => {
            this.hostSession_Closed(channelOpenEventRegistration, closeEventRegistration);
        });

        await this.sshSession.connect();
    }

    /**
     * Gets the tunnel relay URI.
     */
    public async getTunnelRelayUri(tunnel?: Tunnel): Promise<string> {
        if (!tunnel) {
            throw new Error('Tunnel is required');
        }

        let endpoint: TunnelRelayTunnelEndpoint = {
            hostId: this.hostId,
            hostPublicKeys: this.hostPublicKeys,
            connectionMode: TunnelConnectionMode.TunnelRelay,
        };

        endpoint = await this.managementClient!.updateTunnelEndpoint(tunnel, endpoint);
        return endpoint.hostRelayUri!;
    }

    private hostSession_ChannelOpening(sender: MultiChannelStream, e: SshChannelOpeningEventArgs) {
        if (!e.isRemoteRequest) {
            // Auto approve all local requests (not that there are any for the time being).
            return;
        }

        if (e.channel.channelType !== TunnelRelayTunnelHost.clientStreamChannelType) {
            e.failureDescription = `Unexpected channel type. Only ${TunnelRelayTunnelHost.clientStreamChannelType} is supported.`;
            e.failureReason = SshChannelOpenFailureReason.unknownChannelType;
            return;
        }

        if (this.isDisposed) {
            e.failureDescription = 'The host is disconnecting.';
            e.failureReason = SshChannelOpenFailureReason.connectFailed;
            return;
        }

        const promise = this.acceptClientSession(sender, this.disposeToken);
        this.clientSessionPromises.push(promise);

        promise.then(() => {
            const index = this.clientSessionPromises.indexOf(promise);
            this.clientSessionPromises.splice(index, 1);
        });
    }

    private async acceptClientSession(
        hostSession: MultiChannelStream,
        cancellation: CancellationToken,
    ): Promise<void> {
        try {
            let stream = await hostSession.acceptStream(
                TunnelRelayTunnelHost.clientStreamChannelType,
                cancellation,
            );
            await this.connectAndRunClientSession(stream, cancellation);
        } catch (ex) {
            this.trace(TraceLevel.Error, 0, `Error running client SSH session: ${ex}`);
        }
    }

    private async connectAndRunClientSession(
        stream: SshStream,
        cancellation: CancellationToken,
    ): Promise<void> {
        if (cancellation.isCancellationRequested) {
            stream.destroy();
            throw new CancellationError();
        }

        let serverConfig = new SshSessionConfiguration();

        // Always enable reconnect on client SSH server.
        // When a client reconnects, relay service just opens another SSH channel of client-ssh-session-stream type for it.
        serverConfig.protocolExtensions.push(SshProtocolExtensionNames.sessionReconnect);
        serverConfig.protocolExtensions.push(SshProtocolExtensionNames.sessionLatency);

        serverConfig.addService(PortForwardingService);
        let session = new SshServerSession(serverConfig, this.reconnectableSessions);
        session.trace = this.trace;
        session.credentials = {
            publicKeys: [this.hostPrivateKey!],
        };

        let tcs = new PromiseCompletionSource<void>();
        cancellation.onCancellationRequested((e) => {
            tcs.reject(new CancellationError());
        });

        const authenticatingEventRegistration = session.onAuthenticating((e) => {
            this.onSshClientAuthenticating(e);
        });
        session.onClientAuthenticated(() => {
            this.onSshClientAuthenticated(session);
        });
<<<<<<< HEAD
        const reconnectedEventRegistration = session.onReconnected(() => {
            this.onSshClientReconnected(session);
=======
        const requestRegistration = session.onRequest((e) => {
            this.onSshSessionRequest(e, session);
>>>>>>> b19970aa
        });
        const channelOpeningEventRegistration = session.onChannelOpening((e) => {
            this.onSshChannelOpening(e, session);
        });
        const closedEventRegistration = session.onClosed((e) => {
            this.session_Closed(session, e, cancellation);
            tcs.resolve();
        });

        try {
            const nodeStream = new NodeStream(stream);
            await session.connect(nodeStream);
            this.sshSessions.push(session);
            await tcs.promise;
        } finally {
            authenticatingEventRegistration.dispose();
            requestRegistration.dispose();
            channelOpeningEventRegistration.dispose();
            closedEventRegistration.dispose();
            reconnectedEventRegistration.dispose();

            await session.close(SshDisconnectReason.byApplication);
            session.dispose();
        }
    }

    private onSshClientAuthenticating(e: SshAuthenticatingEventArgs) {
        if (e.authenticationType === SshAuthenticationType.clientNone) {
            // For now, the client is allowed to skip SSH authentication;
            // they must have a valid tunnel access token already to get this far.
            e.authenticationPromise = Promise.resolve({});
        } else {
            // Other authentication types are not implemented. Doing nothing here
            // results in a client authentication failure.
        }
    }

    private onSshClientAuthenticated(session: SshServerSession) {
        this.startForwardingExistingPorts(session);
    }

    private onSshClientReconnected(session: SshServerSession) {
        this.startForwardingExistingPorts(session, true);
    }

    private async startForwardingExistingPorts(
        session: SshServerSession,
        removeUnusedPorts?: boolean,
    ) {
        let pfs = session.activateService(PortForwardingService);
        let ports = this.tunnel?.ports ?? [];
        ports.forEach(async (port) => {
            try {
                await this.forwardPort(pfs, port);
            } catch (ex) {
                this.traceError(`Error forwarding port ${port.portNumber}: ${ex}`);
            }
        });

        // If a tunnel client reconnects, its SSH session Port Forwarding service may
        // have remote port forwarders for the ports no longer forwarded.
        // Remove such forwarders.
        if (removeUnusedPorts && !this.isDisposed) {
            ports = this.tunnel?.ports ?? [];
            for (const key of Object.keys(this.remoteForwarders)) {
                const forwarder = this.remoteForwarders[key];
                if (
                    forwarder.session === session &&
                    !ports.find((tp) => tp.portNumber === forwarder.localPort)
                ) {
                    delete this.remoteForwarders[key];
                    forwarder.dispose();
                }
            }
        }
    }

    private onSshSessionRequest(e: SshRequestEventArgs<SessionRequestMessage>, session: any) {
        if (e.requestType === 'RefreshPorts') {
            e.responsePromise = (async () => {
                await this.refreshPorts();
                return new SessionRequestSuccessMessage();
            })();
        }
    }

    private onSshChannelOpening(e: SshChannelOpeningEventArgs, session: any) {
        if (!(e.request instanceof PortForwardChannelOpenMessage)) {
            // This is to let the Go SDK open an unused session channel
            if (e.request.channelType === SshChannel.sessionChannelType) {
                return;
            }
            this.trace(
                TraceLevel.Warning,
                0,
                'Rejecting request to open non-portforwarding channel.',
            );
            e.failureReason = SshChannelOpenFailureReason.administrativelyProhibited;
            return;
        }
        let portForwardRequest = e.request as PortForwardChannelOpenMessage;
        if (portForwardRequest.channelType === 'direct-tcpip') {
            if (!this.tunnel!.ports!.some((p) => p.portNumber === portForwardRequest.port)) {
                this.trace(
                    TraceLevel.Warning,
                    0,
                    'Rejecting request to connect to non-forwarded port:' + portForwardRequest.port,
                );
                e.failureReason = SshChannelOpenFailureReason.administrativelyProhibited;
            }
        } else if (portForwardRequest.channelType === 'forwarded-tcpip') {
            if (!(session instanceof SshServerSession)) {
                this.trace(TraceLevel.Warning, 0, 'Rejecting request due to invalid sender');
                e.failureReason = SshChannelOpenFailureReason.connectFailed;
            } else {
                let sessionId = (session as SshServerSession).sessionId;
                if (!sessionId) {
                    this.trace(TraceLevel.Warning, 0, 'Rejecting request as session has no Id');
                    e.failureReason = SshChannelOpenFailureReason.administrativelyProhibited;
                    return;
                }

                if (
                    !this.remoteForwarders[
                        new SessionPortKey(sessionId, portForwardRequest.port).toString()
                    ]
                ) {
                    this.trace(
                        TraceLevel.Warning,
                        0,
                        'Rejecting request to connect to non-forwarded port:' +
                            portForwardRequest.port,
                    );
                    e.failureReason = SshChannelOpenFailureReason.administrativelyProhibited;
                }
            }
        } else {
            this.trace(
                TraceLevel.Warning,
                0,
                'Nonrecognized channel type ' + portForwardRequest.channelType,
            );
            e.failureReason = SshChannelOpenFailureReason.unknownChannelType;
        }
    }

    private session_Closed(
        session: SshServerSession,
        e: SshSessionClosedEventArgs,
        cancellation: CancellationToken,
    ) {
        if (e.reason === SshDisconnectReason.byApplication) {
            this.traceInfo('Client ssh session closed.');
        } else if (cancellation.isCancellationRequested) {
            this.traceInfo('Client ssh session cancelled.');
        } else {
            this.traceError(
                `Client ssh session closed unexpectely due to ${e.reason}, \"${e.message}\"\n${e.error}`,
            );
        }

        for (const key of Object.keys(this.remoteForwarders)) {
            const forwarder = this.remoteForwarders[key];
            if (forwarder.session === session) {
                forwarder.dispose();
                delete this.remoteForwarders[key];
            }
        }

        const index = this.sshSessions.indexOf(session);
        if (index >= 0) {
            this.sshSessions.splice(index, 1);
        }
    }

    private hostSession_Closed(
        channelOpenEventRegistration: Disposable,
        closeEventRegistration: Disposable,
    ) {
        closeEventRegistration.dispose();
        channelOpenEventRegistration.dispose();
        this.sshSession = undefined;
        this.traceInfo(
            `Connection to host tunnel relay closed.${this.isDisposed ? '' : ' Reconnecting.'}`,
        );

        this.startReconnectingIfNotDisposed();
    }

    /**
     * Disposes this tunnel session, closing all client connections, the host SSH session, and deleting the endpoint.
     */
    public async dispose(): Promise<void> {
        await super.dispose();

        let promises: Promise<any>[] = Object.assign([], this.clientSessionPromises);

        // No new client session should be added because the channel requests are rejected when the tunnel host is disposed.
        this.clientSessionPromises.length = 0;

        if (this.tunnel) {
            const promise = this.managementClient!.deleteTunnelEndpoints(
                this.tunnel,
                this.hostId,
                TunnelConnectionMode.TunnelRelay,
            );
            promises.push(promise);
        }

        for (const key of Object.keys(this.remoteForwarders)) {
            this.remoteForwarders[key].dispose();
        }

        // When client session promises finish, they remove the sessions from this.sshSessions
        await Promise.all(promises);
    }
}<|MERGE_RESOLUTION|>--- conflicted
+++ resolved
@@ -23,17 +23,13 @@
     SshAuthenticationType,
     PromiseCompletionSource,
     CancellationError,
-<<<<<<< HEAD
     Trace,
     SshChannel,
     Stream,
     SshProtocolExtensionNames,
-=======
-    ObjectDisposedError,
     SessionRequestMessage,
     SshRequestEventArgs,
     SessionRequestSuccessMessage,
->>>>>>> b19970aa
 } from '@vs/vs-ssh';
 import { PortForwardChannelOpenMessage, PortForwardingService, SshServer } from '@vs/vs-ssh-tcp';
 import { CancellationToken, Disposable } from 'vscode-jsonrpc';
@@ -179,13 +175,11 @@
         session.onClientAuthenticated(() => {
             this.onSshClientAuthenticated(session);
         });
-<<<<<<< HEAD
+        const requestRegistration = session.onRequest((e) => {
+            this.onSshSessionRequest(e, session);
+        });
         const reconnectedEventRegistration = session.onReconnected(() => {
             this.onSshClientReconnected(session);
-=======
-        const requestRegistration = session.onRequest((e) => {
-            this.onSshSessionRequest(e, session);
->>>>>>> b19970aa
         });
         const channelOpeningEventRegistration = session.onChannelOpening((e) => {
             this.onSshChannelOpening(e, session);
