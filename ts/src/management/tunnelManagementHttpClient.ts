// Copyright (c) Microsoft Corporation.
// Licensed under the MIT license.

import {
    Tunnel,
    TunnelConnectionMode,
    TunnelAccessControl,
    TunnelAccessScopes,
    TunnelEndpoint,
    TunnelPort,
    ProblemDetails,
    TunnelServiceProperties,
<<<<<<< HEAD
    TunnelSshKeyResponse,
=======
    ClusterDetails,
>>>>>>> 9ccfb86c
} from '@vs/tunnels-contracts';
import {
    ProductHeaderValue,
    TunnelAuthenticationSchemes,
    TunnelManagementClient,
} from './tunnelManagementClient';
import { TunnelRequestOptions } from './tunnelRequestOptions';
import { TunnelAccessTokenProperties } from './tunnelAccessTokenProperties';
import { tunnelSdkUserAgent } from './version';
import axios, { AxiosError, AxiosRequestConfig, AxiosResponse, Method } from 'axios';
import * as https from 'https';

type NullableIfNotBoolean<T> = T extends boolean ? T : T | null;

const apiV1Path = `/api/v1`;
const tunnelsApiPath = apiV1Path + '/tunnels';
const endpointsApiSubPath = '/endpoints';
const portsApiSubPath = '/ports';
<<<<<<< HEAD
const sshKeyApiSubPath = '/sshkey';
=======
const clustersApiPath = apiV1Path + '/clusters';
>>>>>>> 9ccfb86c
const tunnelAuthentication = 'Authorization';

function comparePorts(a: TunnelPort, b: TunnelPort) {
    return (a.portNumber ?? Number.MAX_SAFE_INTEGER) - (b.portNumber ?? Number.MAX_SAFE_INTEGER);
}

function parseDate(value?: string | Date) {
    return typeof value === 'string' ? new Date(Date.parse(value)) : value;
}

/**
 * Fixes Tunnel properties of type Date that were deserialized as strings.
 */
function parseTunnelDates(tunnel: Tunnel | null) {
    if (!tunnel) return;
    tunnel.created = parseDate(tunnel.created);
    if (tunnel.status) {
        tunnel.status.lastHostConnectionTime = parseDate(tunnel.status.lastHostConnectionTime);
        tunnel.status.lastClientConnectionTime = parseDate(tunnel.status.lastClientConnectionTime);
    }
}

/**
 * Fixes TunnelPort properties of type Date that were deserialized as strings.
 */
function parseTunnelPortDates(port: TunnelPort | null) {
    if (!port) return;
    if (port.status) {
        port.status.lastClientConnectionTime = parseDate(port.status.lastClientConnectionTime);
    }
}

const manageAccessTokenScope = [TunnelAccessScopes.Manage];
const hostAccessTokenScope = [TunnelAccessScopes.Host];
const managePortsAccessTokenScopes = [
    TunnelAccessScopes.Manage,
    TunnelAccessScopes.ManagePorts,
    TunnelAccessScopes.Host,
];
const readAccessTokenScopes = [
    TunnelAccessScopes.Manage,
    TunnelAccessScopes.ManagePorts,
    TunnelAccessScopes.Host,
    TunnelAccessScopes.Connect,
];

export class TunnelManagementHttpClient implements TunnelManagementClient {
    public additionalRequestHeaders?: { [header: string]: string };

    private readonly baseAddress: string;
    private readonly userTokenCallback: () => Promise<string | null>;
    private readonly userAgents: string;

    public trace: (msg: string) => void = (msg) => {};

    /**
     * Initializes a new instance of the `TunnelManagementHttpClient` class
     * with a client authentication callback, service URI, and HTTP handler.
     *
     * @param userAgent { name, version } object or a comment string to use as the User-Agent header.
     * @param userTokenCallback Optional async callback for retrieving a client authentication
     * header value with access token, for AAD or GitHub user authentication. This may be omitted
     * for anonymous tunnel clients, or if tunnel access tokens will be specified via
     * `TunnelRequestOptions.accessToken`.
     * @param tunnelServiceUri Optional tunnel service URI (not including any path). Defaults to
     * the global tunnel service URI.
     * @param httpsAgent Optional agent that will be invoked for HTTPS requests to the tunnel
     * service.
     */
    constructor(
        userAgents: (ProductHeaderValue | string)[] | ProductHeaderValue | string,
        userTokenCallback?: () => Promise<string | null>,
        tunnelServiceUri?: string,
        public readonly httpsAgent?: https.Agent,
    ) {
        if (!userAgents) {
            throw new TypeError('User agent must be provided.');
        }

        if (Array.isArray(userAgents)) {
            if (userAgents.length === 0) {
                throw new TypeError('User agents cannot be empty.');
            }
            let combinedUserAgents = '';

            userAgents.forEach((userAgent) => {
                if (typeof userAgent !== 'string') {
                    if (!userAgent.name) {
                        throw new TypeError('Invalid user agent. The name must be provided.');
                    }

                    if (typeof userAgent.name !== 'string') {
                        throw new TypeError('Invalid user agent. The name must be a string.');
                    }

                    if (userAgent.version && typeof userAgent.version !== 'string') {
                        throw new TypeError('Invalid user agent. The version must be a string.');
                    }
                    combinedUserAgents = `${combinedUserAgents}${
                        userAgent.name
                    }/${userAgent.version ?? 'unknown'} `;
                } else {
                    combinedUserAgents = `${combinedUserAgents}${userAgent} `;
                }
            });
            this.userAgents = combinedUserAgents.trim();
        } else if (typeof userAgents !== 'string') {
            if (!userAgents.name) {
                throw new TypeError('Invalid user agent. The name must be provided.');
            }

            if (typeof userAgents.name !== 'string') {
                throw new TypeError('Invalid user agent. The name must be a string.');
            }

            if (userAgents.version && typeof userAgents.version !== 'string') {
                throw new TypeError('Invalid user agent. The version must be a string.');
            }
            this.userAgents = `${userAgents.name}/${userAgents.version ?? 'unknown'}`;
        } else {
            this.userAgents = userAgents;
        }

        this.userTokenCallback = userTokenCallback ?? (() => Promise.resolve(null));

        if (!tunnelServiceUri) {
            tunnelServiceUri = TunnelServiceProperties.production.serviceUri;
        }

        const parsedUri = new URL(tunnelServiceUri);
        if (!parsedUri || parsedUri.pathname !== '/') {
            throw new TypeError(`Invalid tunnel service URI: ${tunnelServiceUri}`);
        }

        this.baseAddress = tunnelServiceUri;
    }

    public async listTunnels(
        clusterId?: string,
        domain?: string,
        options?: TunnelRequestOptions,
    ): Promise<Tunnel[]> {
        const queryParams = [clusterId ? null : 'global=true', domain ? `domain=${domain}` : null];
        const query = queryParams.filter((p) => !!p).join('&');
        const results = (await this.sendRequest<Tunnel[]>(
            'GET',
            clusterId,
            tunnelsApiPath,
            query,
            options,
        ))!;
        results.forEach(parseTunnelDates);
        return results;
    }

    public async getTunnel(tunnel: Tunnel, options?: TunnelRequestOptions): Promise<Tunnel | null> {
        const result = await this.sendTunnelRequest<Tunnel | null>(
            'GET',
            tunnel,
            readAccessTokenScopes,
            undefined,
            undefined,
            options,
        );
        parseTunnelDates(result);
        return result;
    }

    public async createTunnel(tunnel: Tunnel, options?: TunnelRequestOptions): Promise<Tunnel> {
        let tunnelId = tunnel.tunnelId;
        if (tunnelId) {
            throw new Error('An ID may not be specified when creating a tunnel.');
        }

        tunnel = this.convertTunnelForRequest(tunnel);
        const result = (await this.sendRequest<Tunnel>(
            'POST',
            tunnel.clusterId,
            tunnelsApiPath,
            undefined,
            options,
            tunnel,
        ))!;
        parseTunnelDates(result);
        return result;
    }

    public async updateTunnel(tunnel: Tunnel, options?: TunnelRequestOptions): Promise<Tunnel> {
        const result = (await this.sendTunnelRequest<Tunnel>(
            'PUT',
            tunnel,
            manageAccessTokenScope,
            undefined,
            undefined,
            options,
            this.convertTunnelForRequest(tunnel),
        ))!;

        if (!options?.tokenScopes) {
            // If no new tokens were requested in the update, preserve any existing
            // access tokens in the resulting tunnel object.
            result.accessTokens = tunnel.accessTokens;
        }

        parseTunnelDates(result);
        return result;
    }

    public async deleteTunnel(tunnel: Tunnel, options?: TunnelRequestOptions): Promise<boolean> {
        return await this.sendTunnelRequest<boolean>(
            'DELETE',
            tunnel,
            manageAccessTokenScope,
            undefined,
            undefined,
            options,
            undefined,
            true,
        );
    }

    public async updateTunnelEndpoint(
        tunnel: Tunnel,
        endpoint: TunnelEndpoint,
        options?: TunnelRequestOptions,
    ): Promise<TunnelEndpoint> {
        const path = `${endpointsApiSubPath}/${endpoint.hostId}/${endpoint.connectionMode}`;
        const result = (await this.sendTunnelRequest<TunnelEndpoint>(
            'PUT',
            tunnel,
            hostAccessTokenScope,
            path,
            undefined,
            options,
            endpoint,
        ))!;

        if (tunnel.endpoints) {
            // Also update the endpoint in the local tunnel object.
            tunnel.endpoints = tunnel.endpoints
                .filter(
                    (e) =>
                        e.hostId !== endpoint.hostId ||
                        e.connectionMode !== endpoint.connectionMode,
                )
                .concat(result);
        }

        return result;
    }

    public async deleteTunnelEndpoints(
        tunnel: Tunnel,
        hostId: string,
        connectionMode?: TunnelConnectionMode,
        options?: TunnelRequestOptions,
    ): Promise<boolean> {
        const path =
            connectionMode == null
                ? `${endpointsApiSubPath}/${hostId}`
                : `${endpointsApiSubPath}/${hostId}/${connectionMode}`;
        const result = await this.sendTunnelRequest<boolean>(
            'DELETE',
            tunnel,
            hostAccessTokenScope,
            path,
            undefined,
            options,
            undefined,
            true,
        );

        if (result && tunnel.endpoints) {
            // Also delete the endpoint in the local tunnel object.
            tunnel.endpoints = tunnel.endpoints.filter(
                (e) => e.hostId !== hostId || e.connectionMode !== connectionMode,
            );
        }

        return result;
    }

    public async listTunnelPorts(
        tunnel: Tunnel,
        options?: TunnelRequestOptions,
    ): Promise<TunnelPort[]> {
        const results = (await this.sendTunnelRequest<TunnelPort[]>(
            'GET',
            tunnel,
            readAccessTokenScopes,
            portsApiSubPath,
            undefined,
            options,
        ))!;
        results.forEach(parseTunnelPortDates);
        return results;
    }

    public async getTunnelPort(
        tunnel: Tunnel,
        portNumber: number,
        options?: TunnelRequestOptions,
    ): Promise<TunnelPort | null> {
        const path = `${portsApiSubPath}/${portNumber}`;
        const result = await this.sendTunnelRequest<TunnelPort>(
            'GET',
            tunnel,
            readAccessTokenScopes,
            path,
            undefined,
            options,
        );
        parseTunnelPortDates(result);
        return result;
    }

    public async createTunnelPort(
        tunnel: Tunnel,
        tunnelPort: TunnelPort,
        options?: TunnelRequestOptions,
    ): Promise<TunnelPort> {
        tunnelPort = this.convertTunnelPortForRequest(tunnel, tunnelPort);
        const result = (await this.sendTunnelRequest<TunnelPort>(
            'POST',
            tunnel,
            managePortsAccessTokenScopes,
            portsApiSubPath,
            undefined,
            options,
            tunnelPort,
        ))!;

        if (tunnel.ports) {
            // Also add the port to the local tunnel object.
            tunnel.ports = tunnel.ports
                .filter((p) => p.portNumber !== tunnelPort.portNumber)
                .concat(result)
                .sort(comparePorts);
        }

        parseTunnelPortDates(result);
        return result;
    }

    public async updateTunnelPort(
        tunnel: Tunnel,
        tunnelPort: TunnelPort,
        options?: TunnelRequestOptions,
    ): Promise<TunnelPort> {
        if (tunnelPort.clusterId && tunnel.clusterId && tunnelPort.clusterId !== tunnel.clusterId) {
            throw new Error('Tunnel port cluster ID is not consistent.');
        }

        const portNumber = tunnelPort.portNumber;
        const path = `${portsApiSubPath}/${portNumber}`;
        tunnelPort = this.convertTunnelPortForRequest(tunnel, tunnelPort);
        const result = (await this.sendTunnelRequest<TunnelPort>(
            'PUT',
            tunnel,
            managePortsAccessTokenScopes,
            path,
            undefined,
            options,
            tunnelPort,
        ))!;

        if (tunnel.ports) {
            // Also update the port in the local tunnel object.
            tunnel.ports = tunnel.ports
                .filter((p) => p.portNumber !== tunnelPort.portNumber)
                .concat(result)
                .sort(comparePorts);
        }

        if (!options?.tokenScopes) {
            // If no new tokens were requested in the update, preserve any existing
            // access tokens in the resulting port object.
            result.accessTokens = tunnelPort.accessTokens;
        }

        parseTunnelPortDates(result);
        return result;
    }

    public async deleteTunnelPort(
        tunnel: Tunnel,
        portNumber: number,
        options?: TunnelRequestOptions,
    ): Promise<boolean> {
        const path = `${portsApiSubPath}/${portNumber}`;
        const result = await this.sendTunnelRequest<boolean>(
            'DELETE',
            tunnel,
            managePortsAccessTokenScopes,
            path,
            undefined,
            options,
            undefined,
            true,
        );

        if (result && tunnel.ports) {
            // Also delete the port in the local tunnel object.
            tunnel.ports = tunnel.ports
                .filter((p) => p.portNumber !== portNumber)
                .sort(comparePorts);
        }

        return result;
    }

<<<<<<< HEAD
    public async getSshPublicKeyAsync(
        tunnel: Tunnel,
        options?: TunnelRequestOptions | undefined,
    ): Promise<TunnelSshKeyResponse | null> {
        return await this.sendTunnelRequest<TunnelSshKeyResponse | null>(
            'GET',
            tunnel,
            readAccessTokenScopes,
            sshKeyApiSubPath,
            undefined,
            options,
        );
=======
    public async listClusters(): Promise<ClusterDetails[]> {
        return (await this.sendRequest<ClusterDetails[]>(
            'GET',
            undefined,
            clustersApiPath,
            undefined,
            undefined,
            undefined,
            false,
        ))!;
>>>>>>> 9ccfb86c
    }

    /**
     * Sends an HTTP request to the tunnel management API, targeting a specific tunnel.
     * This protected method enables subclasses to support additional tunnel management APIs.
     * @param method HTTP request method.
     * @param tunnel Tunnel that the request is targeting.
     * @param accessTokenScopes Required array of access scopes for tokens in `tunnel.accessTokens`
     * that could be used to authorize the request.
     * @param path Optional request sub-path relative to the tunnel.
     * @param query Optional query string to append to the request.
     * @param options Request options.
     * @param body Optional request body object.
     * @param allowNotFound If true, a 404 response is returned as a null or false result
     * instead of an error.
     * @returns Result of the request.
     */
    protected async sendTunnelRequest<TResult>(
        method: Method,
        tunnel: Tunnel,
        accessTokenScopes: string[],
        path?: string,
        query?: string,
        options?: TunnelRequestOptions,
        body?: object,
        allowNotFound?: boolean,
    ): Promise<NullableIfNotBoolean<TResult>> {
        const uri = this.buildUriForTunnel(tunnel, path, query, options);
        const config = await this.getAxiosRequestConfig(tunnel, options, accessTokenScopes);
        const result = await this.request<TResult>(method, uri, body, config, allowNotFound);
        return result;
    }

    /**
     * Sends an HTTP request to the tunnel management API.
     * This protected method enables subclasses to support additional tunnel management APIs.
     * @param method HTTP request method.
     * @param clusterId Optional tunnel service cluster ID to direct the request to. If unspecified,
     * the request will use the global traffic-manager to find the nearest cluster.
     * @param path Required request path.
     * @param query Optional query string to append to the request.
     * @param options Request options.
     * @param body Optional request body object.
     * @param allowNotFound If true, a 404 response is returned as a null or false result
     * instead of an error.
     * @returns Result of the request.
     */
    protected async sendRequest<TResult>(
        method: Method,
        clusterId: string | undefined,
        path: string,
        query?: string,
        options?: TunnelRequestOptions,
        body?: object,
        allowNotFound?: boolean,
    ): Promise<NullableIfNotBoolean<TResult>> {
        const uri = this.buildUri(clusterId, path, query, options);
        const config = await this.getAxiosRequestConfig(undefined, options);
        const result = await this.request<TResult>(method, uri, body, config, allowNotFound);
        return result;
    }

    private getResponseErrorMessage(error: AxiosError) {
        let errorMessage = '';
        if (error.response?.data) {
            let problemDetails: ProblemDetails = error.response.data;
            if (problemDetails.title || problemDetails.detail) {
                errorMessage = `Tunnel service error: ${problemDetails.title}`;
                if (problemDetails.detail) {
                    errorMessage += ' ' + problemDetails.detail;
                }
                if (problemDetails.errors) {
                    errorMessage += JSON.stringify(problemDetails.errors);
                }
            }
        }

        if (!errorMessage) {
            if (error?.response) {
                errorMessage =
                    'Tunnel service returned status code: ' +
                    `${error.response.status} ${error.response.statusText}`;
            } else {
                errorMessage = error?.message ?? error ?? 'Unknown tunnel service request error.';
            }
        }

        const requestIdHeaderName = 'VsSaaS-Request-Id';
        if (error.response?.headers && error.response.headers[requestIdHeaderName]) {
            errorMessage += `\nRequest ID: ${error.response.headers[requestIdHeaderName]}`;
        }

        return errorMessage;
    }

    // Helper functions
    private buildUri(
        clusterId: string | undefined,
        path: string,
        query?: string,
        options?: TunnelRequestOptions,
    ) {
        let baseAddress = this.baseAddress;

        if (clusterId) {
            const url = new URL(baseAddress);
            const portNumber = parseInt(url.port, 10);
            if (url.hostname !== 'localhost' && !url.hostname.startsWith(`${clusterId}.`)) {
                // A specific cluster ID was specified (while not running on localhost).
                // Prepend the cluster ID to the hostname, and optionally strip a global prefix.
                url.hostname = `${clusterId}.${url.hostname}`.replace('global.', '');
                baseAddress = url.toString();
            } else if (
                url.protocol === 'https:' &&
                clusterId.startsWith('localhost') &&
                portNumber % 10 > 0
            ) {
                // Local testing simulates clusters by running the service on multiple ports.
                // Change the port number to match the cluster ID suffix.
                const clusterNumber = parseInt(clusterId.substring('localhost'.length), 10);
                if (clusterNumber > 0 && clusterNumber < 10) {
                    url.port = (portNumber - (portNumber % 10) + clusterNumber).toString();
                    baseAddress = url.toString();
                }
            }
        }

        baseAddress = `${baseAddress.replace(/\/$/, '')}${path}`;

        let optionsQuery = this.tunnelRequestOptionsToQueryString(options, query);
        if (optionsQuery) {
            baseAddress += `?${optionsQuery}`;
        }

        return baseAddress;
    }

    private buildUriForTunnel(
        tunnel: Tunnel,
        path?: string,
        query?: string,
        options?: TunnelRequestOptions,
    ) {
        let tunnelPath = '';
        if (tunnel.clusterId && tunnel.tunnelId) {
            tunnelPath = `${tunnelsApiPath}/${tunnel.tunnelId}`;
        } else {
            if (!tunnel.name) {
                throw new Error(
                    'Tunnel object must include either a name or tunnel ID and cluster ID.',
                );
            }
            tunnelPath = `${tunnelsApiPath}/${tunnel.name}`;
        }

        return this.buildUri(tunnel.clusterId, tunnelPath + (path ? path : ''), query, options);
    }

    private async getAxiosRequestConfig(
        tunnel?: Tunnel,
        options?: TunnelRequestOptions,
        accessTokenScopes?: string[],
    ): Promise<AxiosRequestConfig> {
        // Get access token header
        let headers: { [name: string]: string } = {};

        if (options && options.accessToken) {
            TunnelAccessTokenProperties.validateTokenExpiration(options.accessToken);
            headers[
                tunnelAuthentication
            ] = `${TunnelAuthenticationSchemes.tunnel} ${options.accessToken}`;
        }

        if (!(tunnelAuthentication in headers) && this.userTokenCallback) {
            let token = await this.userTokenCallback();
            if (token) {
                headers[tunnelAuthentication] = token;
            }
        }

        if (!(tunnelAuthentication in headers)) {
            const accessToken = TunnelAccessTokenProperties.getTunnelAccessToken(
                tunnel,
                accessTokenScopes,
            );
            if (accessToken) {
                headers[
                    tunnelAuthentication
                ] = `${TunnelAuthenticationSchemes.tunnel} ${accessToken}`;
            }
        }

        const copyAdditionalHeaders = (additionalHeaders?: { [name: string]: string }) => {
            if (additionalHeaders) {
                for (let [headerName, headerValue] of Object.entries(additionalHeaders)) {
                    headers[headerName] = headerValue;
                }
            }
        };
        copyAdditionalHeaders(this.additionalRequestHeaders);
        copyAdditionalHeaders(options?.additionalHeaders);

        const userAgentPrefix = headers['User-Agent'] ? headers['User-Agent'] + ' ' : '';

        headers['User-Agent'] = `${userAgentPrefix}${this.userAgents} ${tunnelSdkUserAgent}`;

        // Get axios config
        let config: AxiosRequestConfig = {
            headers,
            ...(this.httpsAgent && { httpsAgent: this.httpsAgent }),
        };

        if (options?.followRedirects === false) {
            config.maxRedirects = 0;
        }

        return config;
    }

    private convertTunnelForRequest(tunnel: Tunnel): Tunnel {
        const convertedTunnel: Tunnel = {
            name: tunnel.name,
            domain: tunnel.domain,
            description: tunnel.description,
            tags: tunnel.tags,
            options: tunnel.options,
            accessControl: !tunnel.accessControl
                ? undefined
                : { entries: tunnel.accessControl.entries.filter((ace) => !ace.isInherited) },
            endpoints: tunnel.endpoints,
            ports: tunnel.ports?.map((p) => this.convertTunnelPortForRequest(tunnel, p)),
        };

        return convertedTunnel;
    }

    private convertTunnelPortForRequest(tunnel: Tunnel, tunnelPort: TunnelPort): TunnelPort {
        if (tunnelPort.clusterId && tunnel.clusterId && tunnelPort.clusterId !== tunnel.clusterId) {
            throw new Error('Tunnel port cluster ID does not match tunnel.');
        }

        if (tunnelPort.tunnelId && tunnel.tunnelId && tunnelPort.tunnelId !== tunnel.tunnelId) {
            throw new Error('Tunnel port tunnel ID does not match tunnel.');
        }

        return {
            portNumber: tunnelPort.portNumber,
            protocol: tunnelPort.protocol,
            options: tunnelPort.options,
            accessControl: !tunnelPort.accessControl
                ? undefined
                : { entries: tunnelPort.accessControl.entries.filter((ace) => !ace.isInherited) },
        };
    }

    private tunnelRequestOptionsToQueryString(
        options?: TunnelRequestOptions,
        additionalQuery?: string,
    ) {
        let queryOptions: { [name: string]: string[] } = {};
        const queryItems = [];

        if (options) {
            if (options.includePorts) {
                queryOptions['includePorts'] = ['true'];
            }

            if (options.tokenScopes) {
                TunnelAccessControl.validateScopes(options.tokenScopes, undefined, true);
                queryOptions['tokenScopes'] = options.tokenScopes;
            }

            if (options.forceRename) {
                queryOptions['forceRename'] = ['true'];
            }

            if (options.tags) {
                queryOptions['tags'] = options.tags;
                if (options.requireAllTags) {
                    queryOptions['allTags'] = ['true'];
                }
            }

            queryItems.push(
                ...Object.keys(queryOptions).map((key) => {
                    const value = queryOptions[key];
                    return `${key}=${value.map(encodeURIComponent).join(',')}`;
                }),
            );
        }

        if (additionalQuery) {
            queryItems.push(additionalQuery);
        }

        const queryString = queryItems.join('&');
        return queryString;
    }

    /**
     * Makes an HTTP request using Axios, while tracing request and response details.
     */
    private async request<TResult>(
        method: Method,
        uri: string,
        data: any,
        config: AxiosRequestConfig,
        allowNotFound?: boolean,
    ): Promise<NullableIfNotBoolean<TResult>> {
        this.trace(`${method} ${uri}`);
        this.traceHeaders(config.headers);
        this.traceContent(data);

        const traceResponse = (response: AxiosResponse) => {
            this.trace(`${response.status} ${response.statusText}`);
            this.traceHeaders(response.headers);
            this.traceContent(response.data);
        };

        try {
            config.url = uri;
            config.method = method;
            config.data = data;

            let response = await axios.request<TResult>(config);
            traceResponse(response);

            // This assumes that TResult is always boolean for DELETE requests.
            return <NullableIfNotBoolean<TResult>>(method === 'DELETE' ? true : response.data);
        } catch (e) {
            if (!(e instanceof Error) || !(e as AxiosError).isAxiosError) throw e;
            const requestError = e as AxiosError;
            if (requestError.response) {
                traceResponse(requestError.response);

                if (allowNotFound && requestError.response.status === 404) {
                    return <NullableIfNotBoolean<TResult>>(method === 'DELETE' ? false : null);
                }
            }

            requestError.message = this.getResponseErrorMessage(requestError);

            // Axios errors have too much redundant detail! Delete some of it.
            delete requestError.request;
            if (requestError.response) {
                delete requestError.config.httpAgent;
                delete requestError.config.httpsAgent;
                delete requestError.response.request;
            }

            throw requestError;
        }
    }

    private traceHeaders(headers: { [key: string]: unknown }): void {
        for (let [headerName, headerValue] of Object.entries(headers)) {
            if (headerName === 'Authorization') {
                this.traceAuthorizationHeader(headerName, headerValue as string);
                return;
            }

            this.trace(`${headerName}: ${headerValue ?? ''}`);
        }
    }

    private traceAuthorizationHeader(key: string, value: string): void {
        if (typeof value !== 'string') return;

        const spaceIndex = value.indexOf(' ');
        if (spaceIndex < 0) {
            this.trace(`${key}: [${value.length}]`);
            return;
        }

        const scheme = value.substring(0, spaceIndex);
        const token = value.substring(spaceIndex + 1);

        if (scheme.toLowerCase() === TunnelAuthenticationSchemes.tunnel.toLowerCase()) {
            const tokenProperties = TunnelAccessTokenProperties.tryParse(token);
            if (tokenProperties) {
                this.trace(`${key}: ${scheme} <${tokenProperties}>`);
                return;
            }
        }

        this.trace(`${key}: ${scheme} <token>`);
    }

    private traceContent(data: any) {
        if (typeof data === 'object') {
            data = JSON.stringify(data, undefined, '  ');
        }

        if (typeof data === 'string') {
            this.trace(TunnelManagementHttpClient.replaceTokensInContent(data));
        }
    }

    private static replaceTokensInContent(content: string): string {
        const tokenRegex = /"(eyJ[a-zA-z0-9\-_]+\.[a-zA-z0-9\-_]+\.[a-zA-z0-9\-_]+)"/;

        let match = tokenRegex.exec(content);
        while (match) {
            let token = match[1];
            const tokenProperties = TunnelAccessTokenProperties.tryParse(token);
            token = tokenProperties?.toString() ?? 'token';
            content =
                content.substring(0, match.index + 1) +
                '<' +
                token +
                '>' +
                content.substring(match.index + match[0].length - 1);
            match = tokenRegex.exec(content);
        }

        return content;
    }
}<|MERGE_RESOLUTION|>--- conflicted
+++ resolved
@@ -10,11 +10,8 @@
     TunnelPort,
     ProblemDetails,
     TunnelServiceProperties,
-<<<<<<< HEAD
+    ClusterDetails,
     TunnelSshKeyResponse,
-=======
-    ClusterDetails,
->>>>>>> 9ccfb86c
 } from '@vs/tunnels-contracts';
 import {
     ProductHeaderValue,
@@ -33,11 +30,8 @@
 const tunnelsApiPath = apiV1Path + '/tunnels';
 const endpointsApiSubPath = '/endpoints';
 const portsApiSubPath = '/ports';
-<<<<<<< HEAD
 const sshKeyApiSubPath = '/sshkey';
-=======
 const clustersApiPath = apiV1Path + '/clusters';
->>>>>>> 9ccfb86c
 const tunnelAuthentication = 'Authorization';
 
 function comparePorts(a: TunnelPort, b: TunnelPort) {
@@ -449,7 +443,18 @@
         return result;
     }
 
-<<<<<<< HEAD
+    public async listClusters(): Promise<ClusterDetails[]> {
+        return (await this.sendRequest<ClusterDetails[]>(
+            'GET',
+            undefined,
+            clustersApiPath,
+            undefined,
+            undefined,
+            undefined,
+            false,
+        ))!;
+    }
+
     public async getSshPublicKeyAsync(
         tunnel: Tunnel,
         options?: TunnelRequestOptions | undefined,
@@ -462,18 +467,6 @@
             undefined,
             options,
         );
-=======
-    public async listClusters(): Promise<ClusterDetails[]> {
-        return (await this.sendRequest<ClusterDetails[]>(
-            'GET',
-            undefined,
-            clustersApiPath,
-            undefined,
-            undefined,
-            undefined,
-            false,
-        ))!;
->>>>>>> 9ccfb86c
     }
 
     /**
