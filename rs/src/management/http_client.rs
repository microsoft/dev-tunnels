// Copyright (c) Microsoft Corporation.
// Licensed under the MIT license.

use std::sync::Arc;

use reqwest::{
    header::{HeaderValue, AUTHORIZATION, CONTENT_TYPE},
    Client, Method, Request,
};
use serde::{de::DeserializeOwned, Serialize};
use url::Url;

use rand::Rng;

use crate::contracts::{
    env_production, NamedRateStatus, Tunnel, TunnelConnectionMode, TunnelEndpoint,
    TunnelListByRegionResponse, TunnelPort, TunnelPortListResponse, TunnelRelayTunnelEndpoint,
    TunnelServiceProperties,
};

use super::{
    Authorization, AuthorizationProvider, HttpError, HttpResult, ResponseError, TunnelLocator,
    TunnelRequestOptions, NO_REQUEST_OPTIONS,
};

#[derive(Clone)]
pub struct TunnelManagementClient {
    client: Client,
    authorization: Arc<Box<dyn AuthorizationProvider>>,
    pub(crate) user_agent: HeaderValue,
    environment: TunnelServiceProperties,
    api_version: String,
}

const TUNNELS_API_PATH: &str = "/tunnels";
const USER_LIMITS_API_PATH: &str = "/userlimits";
const ENDPOINTS_API_SUB_PATH: &str = "endpoints";
const PORTS_API_SUB_PATH: &str = "ports";
const CHECK_TUNNEL_NAME_SUB_PATH: &str = ":checkNameAvailability";
const PKG_VERSION: Option<&str> = option_env!("CARGO_PKG_VERSION");
const API_VERSIONS: &[&str] = &["2023-09-27-preview"];

impl TunnelManagementClient {
    /// Returns a builder that creates a new client, starting with the current
    /// client's options.
    pub fn build(&self) -> TunnelClientBuilder {
        TunnelClientBuilder {
            authorization: self.authorization.clone(),
            client: Some(self.client.clone()),
            user_agent: self.user_agent.clone(),
            environment: self.environment.clone(),
            api_version: self.api_version.clone(),
        }
    }

    /// Lists tunnels owned by the user.
    pub async fn list_all_tunnels(
        &self,
        options: &TunnelRequestOptions,
    ) -> HttpResult<Vec<Tunnel>> {
        let mut url = self.build_uri(None, TUNNELS_API_PATH);
        url.query_pairs_mut().append_pair("global", "true");

        let request = self.make_tunnel_request(Method::GET, url, options).await?;
<<<<<<< HEAD
        let response: TunnelListByRegionResponse =
            self.execute_json("list_all_tunnels", request).await?;
        let mut tunnels = Vec::new();
        for region in response.value {
            tunnels.extend(region.value);
        }
        Ok(tunnels)
=======
        let response: TunnelListByRegionResponse = self.execute_json("list_all_tunnels", request).await?;
        Ok(response.value.into_iter().flat_map(|v| v.value).collect())
>>>>>>> fe00906d
    }

    /// Lists tunnels owned by the user in a specific cluster.
    pub async fn list_cluster_tunnels(
        &self,
        cluster_id: &str,
        options: &TunnelRequestOptions,
    ) -> HttpResult<Vec<Tunnel>> {
        let url = self.build_uri(Some(cluster_id), TUNNELS_API_PATH);
        let request = self.make_tunnel_request(Method::GET, url, options).await?;
        let response: TunnelListByRegionResponse =
            self.execute_json("list_cluster_tunnels", request).await?;
        let mut tunnels = Vec::new();
        for region in response.value {
            tunnels.extend(region.value);
        }
        Ok(tunnels)
    }

    /// Looks up a tunnel by ID or name.
    pub async fn get_tunnel(
        &self,
        locator: &TunnelLocator,
        options: &TunnelRequestOptions,
    ) -> HttpResult<Tunnel> {
        let url = self.build_tunnel_uri(locator, None);
        let request = self.make_tunnel_request(Method::GET, url, options).await?;
        self.execute_json("get_tunnel", request).await
    }

    /// Creates a new tunnel.
    pub async fn create_tunnel(
        &self,
        mut tunnel: Tunnel,
        options: &TunnelRequestOptions,
    ) -> HttpResult<Tunnel> {
        let mut url = self.build_uri(tunnel.cluster_id.as_deref(), TUNNELS_API_PATH);
        let tunnel_id = match tunnel.tunnel_id.as_ref() {
            None | Some("") => TunnelManagementClient::generate_tunnel_id(),
            Some(tunnel_id) => tunnel_id.to_owned(),
        };
        let new_path = url.path().to_owned() + "/" + tunnel_id;
        url.set_path(&new_path);
        let mut request = self.make_tunnel_request(Method::PUT, url, options).await?;
        json_body(&mut request, tunnel);
        self.execute_json("create_tunnel", request).await
    }

    /// Gets if tunnel name is avilable.
    pub async fn check_name_availability(&self, name: &str) -> HttpResult<bool> {
        let path = format!(
            "{}/{}{}",
            TUNNELS_API_PATH, name, CHECK_TUNNEL_NAME_SUB_PATH
        );
        let url = self.build_uri(None, &path);

        let request = self
            .make_tunnel_request(Method::GET, url, NO_REQUEST_OPTIONS)
            .await?;
        self.execute_json("get_name_availability", request).await
    }

    /// Updates an existing tunnel.
    pub async fn update_tunnel(
        &self,
        tunnel: &Tunnel,
        options: &TunnelRequestOptions,
    ) -> HttpResult<Tunnel> {
        let url = self.build_tunnel_uri(&tunnel.try_into().unwrap(), None);
        let mut request = self.make_tunnel_request(Method::PUT, url, options).await?;
        json_body(&mut request, tunnel);
        self.execute_json("update_tunnel", request).await
    }

    /// Deletes an existing tunnel.
    pub async fn delete_tunnel(
        &self,
        locator: &TunnelLocator,
        options: &TunnelRequestOptions,
    ) -> HttpResult<bool> {
        let url = self.build_tunnel_uri(locator, None);
        let request = self
            .make_tunnel_request(Method::DELETE, url, options)
            .await?;
        self.execute_no_response("delete_tunnel", request).await
    }

    /// Updates an existing tunnel's endpoints.
    pub async fn update_tunnel_endpoints(
        &self,
        locator: &TunnelLocator,
        endpoint: &TunnelEndpoint,
        options: &TunnelRequestOptions,
    ) -> HttpResult<TunnelEndpoint> {
        let url = self.build_tunnel_uri(
            locator,
            Some(&format!(
                "{}/{}/{}",
                ENDPOINTS_API_SUB_PATH, endpoint.host_id, endpoint.connection_mode
            )),
        );
        let mut request = self.make_tunnel_request(Method::PUT, url, options).await?;
        json_body(&mut request, endpoint);
        self.execute_json("update_tunnel_endpoints", request).await
    }

    /// Updates an existing tunnel's endpoints with relay information.
    pub async fn update_tunnel_relay_endpoints(
        &self,
        locator: &TunnelLocator,
        endpoint: &TunnelRelayTunnelEndpoint,
        options: &TunnelRequestOptions,
    ) -> HttpResult<TunnelRelayTunnelEndpoint> {
        let url = self.build_tunnel_uri(
            locator,
            Some(&format!(
                "{}/{}/{}",
                ENDPOINTS_API_SUB_PATH, endpoint.base.host_id, endpoint.base.connection_mode
            )),
        );
        let mut request = self.make_tunnel_request(Method::PUT, url, options).await?;
        json_body(&mut request, endpoint);
        self.execute_json("update_tunnel_relay_endpoints", request)
            .await
    }

    /// Deletes an existing tunnel's endpoints.
    pub async fn delete_tunnel_endpoints(
        &self,
        locator: &TunnelLocator,
        host_id: &str,
        connection_mode: Option<TunnelConnectionMode>,
        options: &TunnelRequestOptions,
    ) -> HttpResult<bool> {
        let path = if let Some(cm) = connection_mode {
            format!("{}/{}/{}", ENDPOINTS_API_SUB_PATH, host_id, cm)
        } else {
            format!("{}/{}", ENDPOINTS_API_SUB_PATH, host_id)
        };

        let url = self.build_tunnel_uri(locator, Some(&path));
        let request = self
            .make_tunnel_request(Method::DELETE, url, options)
            .await?;
        self.execute_no_response("delete_tunnel_endpoints", request)
            .await
    }

    /// List a tunnel's ports.
    pub async fn list_tunnel_ports(
        &self,
        locator: &TunnelLocator,
        options: &TunnelRequestOptions,
    ) -> HttpResult<Vec<TunnelPort>> {
        let url = self.build_tunnel_uri(locator, Some(PORTS_API_SUB_PATH));
        let request = self.make_tunnel_request(Method::GET, url, options).await?;
<<<<<<< HEAD
        let response: TunnelPortListResponse =
            self.execute_json("list_tunnel_ports", request).await?;
        Ok(response.value)
=======
        self.execute_json("list_tunnel_ports", request).await.map(|r| r.value)
>>>>>>> fe00906d
    }

    /// Gets info about a specific tunnel port.
    pub async fn get_tunnel_port(
        &self,
        locator: &TunnelLocator,
        port_number: u16,
        options: &TunnelRequestOptions,
    ) -> HttpResult<TunnelPort> {
        let url = self.build_tunnel_uri(
            locator,
            Some(&format!("{}/{}", PORTS_API_SUB_PATH, port_number)),
        );
        let request = self.make_tunnel_request(Method::GET, url, options).await?;
        self.execute_json("get_tunnel_port", request).await
    }

    /// Creates a new port for a tunnel.
    pub async fn create_tunnel_port(
        &self,
        locator: &TunnelLocator,
        port: &TunnelPort,
        options: &TunnelRequestOptions,
    ) -> HttpResult<TunnelPort> {
        let url = self.build_tunnel_uri(locator, Some(PORTS_API_SUB_PATH));
        let mut request = self.make_tunnel_request(Method::PUT, url, options).await?;
        json_body(&mut request, port);
        self.execute_json("create_tunnel_port", request).await
    }

    /// Updates an existing port on the tunnel.
    pub async fn update_tunnel_port(
        &self,
        locator: &TunnelLocator,
        port: &TunnelPort,
        options: &TunnelRequestOptions,
    ) -> HttpResult<TunnelPort> {
        let url = self.build_tunnel_uri(
            locator,
            Some(&format!("{}/{}", PORTS_API_SUB_PATH, port.port_number)),
        );
        let mut request = self.make_tunnel_request(Method::PUT, url, options).await?;
        json_body(&mut request, port);
        self.execute_json("create_tunnel_port", request).await
    }

    /// Deletes an existing port on the tunnel.
    pub async fn delete_tunnel_port(
        &self,
        locator: &TunnelLocator,
        port_number: u16,
        options: &TunnelRequestOptions,
    ) -> HttpResult<bool> {
        let url = self.build_tunnel_uri(
            locator,
            Some(&format!("{}/{}", PORTS_API_SUB_PATH, port_number)),
        );
        let request = self
            .make_tunnel_request(Method::DELETE, url, options)
            .await?;
        self.execute_no_response("delete_tunnel_port", request)
            .await
    }

    /// Lists all user limits.
    pub async fn list_user_limits(
        &self,
        options: &TunnelRequestOptions,
    ) -> HttpResult<Vec<NamedRateStatus>> {
        let url = self.build_uri(None, USER_LIMITS_API_PATH);

        let request = self.make_tunnel_request(Method::GET, url, options).await?;
        self.execute_json("list_user_limits", request).await
    }

    /// Sends the request and deserializes a JSON response
    #[cfg(feature = "instrumentation")]
    async fn execute_json<T>(&self, feature: &'static str, request: Request) -> HttpResult<T>
    where
        T: DeserializeOwned,
    {
        use opentelemetry::{
            global,
            trace::{TraceContextExt, Tracer},
        };

        let tracer = global::tracer("tunneling");
        let span = tracer.start(feature);
        let cx = opentelemetry::Context::current_with_span(span);
        let guard = cx.clone().attach();

        let res = self.execute_json_simple(request).await;
        if let Err(e) = &res {
            cx.span().record_exception(e);
        }

        drop(guard);

        res
    }

    /// Executes a request in which 200 status codes indicate success and
    /// 404 indicates an unsuccessful deletion but is not an error.
    async fn execute_no_response(&self, _: &'static str, request: Request) -> HttpResult<bool> {
        let url_clone = request.url().clone();
        let res = self
            .client
            .execute(request)
            .await
            .map_err(HttpError::ConnectionError)?;

        if res.status().is_success() {
            Ok(true)
        } else if res.status().as_u16() == 404 {
            Ok(false)
        } else {
            let request_id = res
                .headers()
                .get("VsSaaS-Request-Id")
                .and_then(|h| h.to_str().ok())
                .map(|s| s.to_owned());

            Err(HttpError::ResponseError(ResponseError {
                url: url_clone,
                status_code: res.status(),
                data: res.text().await.ok(),
                request_id,
            }))
        }
    }

    /// Sends the request and deserializes a JSON response
    #[cfg(not(feature = "instrumentation"))]
    async fn execute_json<T>(&self, _: &'static str, request: Request) -> HttpResult<T>
    where
        T: DeserializeOwned,
    {
        self.execute_json_simple(request).await
    }

    async fn execute_json_simple<T>(&self, request: Request) -> HttpResult<T>
    where
        T: DeserializeOwned,
    {
        let url_clone = request.url().clone();
        let res = self
            .client
            .execute(request)
            .await
            .map_err(HttpError::ConnectionError)?;

        if res.status().is_success() {
            res.json::<T>().await.map_err(HttpError::ConnectionError)
        } else {
            let request_id = res
                .headers()
                .get("VsSaaS-Request-Id")
                .and_then(|h| h.to_str().ok())
                .map(|s| s.to_owned());

            Err(HttpError::ResponseError(ResponseError {
                url: url_clone,
                status_code: res.status(),
                data: res.text().await.ok(),
                request_id,
            }))
        }
    }

    /// Builds a URI that does an operation on a tunnel.
    fn build_tunnel_uri(&self, locator: &TunnelLocator, path: Option<&str>) -> Url {
        let make_path = |ident: &str| {
            path.map(|p| format!("{}/{}/{}", TUNNELS_API_PATH, ident, p))
                .unwrap_or_else(|| format!("{}/{}", TUNNELS_API_PATH, ident))
        };

        match locator {
            TunnelLocator::Name(name) => self.build_uri(None, &make_path(name)),
            TunnelLocator::ID { cluster, id } => self.build_uri(Some(cluster), &make_path(id)),
        }
    }

    /// Builds a URI to a path on the given cluster, if given, or to the global
    /// service if nont is provided.
    fn build_uri(&self, cluster_id: Option<&str>, path: &str) -> Url {
        let mut uri =
            Url::parse(&self.environment.service_uri).expect("expected valid service_uri");

        if let Some(cluster_id) = cluster_id {
            let hostname = uri.host_str().unwrap_or("");
            if !hostname.starts_with(&format!("{}.", cluster_id)) {
                let new_hostname = format!("{}.{}", cluster_id, hostname).replace("global.", "");
                uri.set_host(Some(&new_hostname)).unwrap();
            }
        }

        uri.set_path(path);

        uri
    }

    /// Makes a request and applies the additional tunnel options to the headers and query string.
    async fn make_tunnel_request(
        &self,
        method: Method,
        mut url: Url,
        tunnel_opts: &TunnelRequestOptions,
    ) -> HttpResult<Request> {
        add_query(&mut url, tunnel_opts, &self.api_version);
        let mut request = self.make_request(method, url).await?;

        let headers = request.headers_mut();
        if let Some(authorization) = &tunnel_opts.authorization {
            if let Some(a) = authorization.as_header() {
                headers.insert(AUTHORIZATION, HeaderValue::from_str(&a).unwrap());
            } else {
                headers.remove(AUTHORIZATION);
            }
        }

        for (name, value) in &tunnel_opts.headers {
            headers.append(name, value.to_owned());
        }

        Ok(request)
    }

    /// Makes a basic request that communicates with the service.
    async fn make_request(&self, method: Method, url: Url) -> HttpResult<Request> {
        let mut request = Request::new(method, url);
        let headers = request.headers_mut();
        headers.insert("User-Agent", self.user_agent.clone());

        if let Some(a) = self.authorization.get_authorization().await?.as_header() {
            headers.insert(AUTHORIZATION, HeaderValue::from_str(&a).unwrap());
        }

        Ok(request)
    }

    fn generate_tunnel_id() -> String {
        const NOUNS: [&'static str; 16] = [
            "pond", "hill", "mountain", "field", "fog", "ant", "dog", "cat", "shoe", "plane",
            "chair", "book", "ocean", "lake", "river", "horse",
        ];
        const ADJECTIVES: [&'static str; 20] = [
            "fun",
            "happy",
            "interesting",
            "neat",
            "peaceful",
            "puzzled",
            "kind",
            "joyful",
            "new",
            "giant",
            "sneaky",
            "quick",
            "majestic",
            "jolly",
            "fancy",
            "tidy",
            "swift",
            "silent",
            "amusing",
            "spiffy",
        ];
        const TUNNEL_ID_CHARS: &'static str = "bcdfghjklmnpqrstvwxz0123456789";

        let mut rng = rand::thread_rng();
        let mut tunnel_id = String::new();
        tunnel_id.push_str(ADJECTIVES[rng.gen_range(0..ADJECTIVES.len())]);
        tunnel_id.push('-');
        tunnel_id.push_str(NOUNS[rng.gen_range(0..NOUNS.len())]);
        tunnel_id.push('-');

        for _ in 0..7 {
            tunnel_id.push(
                TUNNEL_ID_CHARS
                    .chars()
                    .nth(rng.gen_range(0..TUNNEL_ID_CHARS.len()))
                    .unwrap(),
            );
        }
        tunnel_id
    }
}

fn json_body<T>(request: &mut Request, body: T)
where
    T: Serialize,
{
    request
        .headers_mut()
        .insert(CONTENT_TYPE, HeaderValue::from_static("application/json"));
    *request.body_mut() = Some(serde_json::to_vec(&body).unwrap().into());
}

pub struct TunnelClientBuilder {
    authorization: Arc<Box<dyn AuthorizationProvider>>,
    client: Option<Client>,
    user_agent: HeaderValue,
    environment: TunnelServiceProperties,
    api_version: String,
}

/// Creates a new tunnel client builder. You can set options, then use `into()`
/// to get the client instance (or cast automatically).
pub fn new_tunnel_management(user_agent: &str) -> TunnelClientBuilder {
    let pkg_version = PKG_VERSION.unwrap_or("unknown");
    let full_user_agent = format!(
        "{}{}{}",
        user_agent, " Dev-Tunnels-Service-Rust-SDK/", pkg_version
    );
    TunnelClientBuilder {
        authorization: Arc::new(Box::new(super::StaticAuthorizationProvider(
            Authorization::Anonymous,
        ))),
        client: None,
        user_agent: HeaderValue::from_str(&full_user_agent).unwrap(),
        environment: env_production(),
        api_version: API_VERSIONS[0].to_owned(),
    }
}

impl TunnelClientBuilder {
    pub fn authorization(&mut self, authorization: Authorization) -> &mut Self {
        self.authorization = Arc::new(Box::new(super::StaticAuthorizationProvider(authorization)));
        self
    }

    pub fn authorization_provider(
        &mut self,
        provider: impl AuthorizationProvider + 'static,
    ) -> &mut Self {
        self.authorization = Arc::new(Box::new(provider));
        self
    }

    pub fn client(&mut self, client: Client) -> &mut Self {
        self.client = Some(client);
        self
    }

    pub fn environment(&mut self, environment: TunnelServiceProperties) -> &mut Self {
        self.environment = environment;
        self
    }
}

impl From<TunnelClientBuilder> for TunnelManagementClient {
    fn from(builder: TunnelClientBuilder) -> Self {
        TunnelManagementClient {
            authorization: builder.authorization,
            client: builder.client.unwrap_or_else(Client::new),
            user_agent: builder.user_agent,
            environment: builder.environment,
            api_version: builder.api_version,
        }
    }
}

fn add_query(url: &mut Url, tunnel_opts: &TunnelRequestOptions, api_version: &str) {
    if tunnel_opts.include_ports {
        url.query_pairs_mut().append_pair("includePorts", "true");
    }
    if tunnel_opts.include_access_control {
        url.query_pairs_mut()
            .append_pair("includeAccessControl", "true");
    }
    if !tunnel_opts.token_scopes.is_empty() {
        url.query_pairs_mut()
            .append_pair("tokenScopes", &tunnel_opts.token_scopes.join(","));
    }
    if tunnel_opts.force_rename {
        url.query_pairs_mut().append_pair("forceRename", "true");
    }
    if !tunnel_opts.labels.is_empty() {
        url.query_pairs_mut()
            .append_pair("labels", &tunnel_opts.labels.join(","));
        if tunnel_opts.require_all_labels {
            url.query_pairs_mut().append_pair("allLabels", "true");
        }
    }
    url.query_pairs_mut()
        .append_pair("api-version", api_version);
    if tunnel_opts.limit > 0 {
        url.query_pairs_mut()
            .append_pair("limit", &tunnel_opts.limit.to_string());
    }
}

// End to end tests can be run with `cargo test --features end_to_end -- --nocapture`
// with an environment variable TUNNEL_TEST_CLIENT_ID.
#[cfg(test)]
#[cfg(feature = "end_to_end")]
mod test_end_to_end {
    use std::{env, time::Duration};

    use async_trait::async_trait;
    use serde::Deserialize;
    use tokio::time::sleep;

    use crate::{
        contracts::{Tunnel, PROD_FIRST_PARTY_APP_ID},
        management::{
            Authorization, AuthorizationProvider, HttpError, TunnelLocator, NO_REQUEST_OPTIONS,
        },
    };

    use super::{new_tunnel_management, TunnelManagementClient};

    #[tokio::test]
    async fn round_trips_tunnel() {
        let c = get_client().await;

        // create tunnel
        let tunnel = c
            .create_tunnel(Tunnel::default(), NO_REQUEST_OPTIONS)
            .await
            .unwrap();
        assert!(tunnel.tunnel_id.is_some());
        let ident = TunnelLocator::try_from(&tunnel).unwrap();

        // get tunnel
        let tunnel2 = c.get_tunnel(&ident, NO_REQUEST_OPTIONS).await.unwrap();
        assert_eq!(tunnel.tunnel_id, tunnel2.tunnel_id);

        // appears in list tunnels
        let tunnels = c.list_all_tunnels(NO_REQUEST_OPTIONS).await.unwrap();
        assert!(tunnels
            .iter()
            .find(|t| t.tunnel_id == tunnel.tunnel_id)
            .is_some());

        // delete tunnel
        c.delete_tunnel(&ident, NO_REQUEST_OPTIONS).await.unwrap();
    }

    #[derive(Deserialize)]
    struct DeviceCodeResponse {
        device_code: String,
        message: String,
    }

    #[derive(Deserialize)]
    struct AuthenticationResponse {
        access_token: String,
    }

    async fn do_device_code_flow(client: &reqwest::Client) -> String {
        let client_id = match env::var("TUNNEL_TEST_CLIENT_ID") {
            Ok(value) => value,
            _ => panic!("TUNNEL_TEST_CLIENT_ID must be set"),
        };

        let base_uri = "https://login.microsoftonline.com/organizations/oauth2/v2.0";
        let verification = client
            .post(format!("{}/devicecode", base_uri))
            .body(format!(
                "client_id={}&scope={}/.default",
                client_id, PROD_FIRST_PARTY_APP_ID
            ))
            .send()
            .await
            .unwrap()
            .json::<DeviceCodeResponse>()
            .await
            .unwrap();

        println!("{}", verification.message);

        loop {
            sleep(Duration::from_secs(5)).await;

            let response = client.post(format!("{}/token", base_uri))
                .body(format!(
                    "client_id={}&grant_type=urn:ietf:params:oauth:grant-type:device_code&device_code={}",
                    client_id, verification.device_code
                ))
                .send()
                .await
                .unwrap();
            if !response.status().is_success() {
                continue;
            }

            let body = response.json::<AuthenticationResponse>().await.unwrap();

            println!("accessToken is {}", body.access_token);
            println!(
                "You can save this in the TUNNEL_TEST_AAD_TOKEN environment variable for next time"
            );

            return body.access_token;
        }
    }

    struct AuthCodeProvider();

    #[async_trait]
    impl AuthorizationProvider for AuthCodeProvider {
        async fn get_authorization(&self) -> Result<Authorization, HttpError> {
            let token = match env::var("TUNNEL_TEST_AAD_TOKEN") {
                Ok(value) => value,
                _ => do_device_code_flow(&reqwest::Client::new()).await,
            };

            env::set_var("TUNNEL_TEST_AAD_TOKEN", &token);
            Ok(Authorization::Bearer(token))
        }
    }

    async fn get_client() -> TunnelManagementClient {
        let mut c = new_tunnel_management("rs-sdk-tests");
        c.authorization_provider(AuthCodeProvider());
        c.into()
    }
}

#[cfg(test)]
mod tests {
    use regex::Regex;
    use reqwest::Url;

    use crate::management::NO_REQUEST_OPTIONS;

    #[test]
    fn new_tunnel_management_has_user_agent() {
        // test
        let builder = super::new_tunnel_management("test-caller");

        // verify
        let re = Regex::new(r"^test-caller Dev-Tunnels-Service-Rust-SDK/[0-9]+\.[0-9]+\.[0-9]+$")
            .unwrap();
        let full_agent = builder.user_agent.to_str().unwrap();
        assert!(re.is_match(full_agent));
    }

    #[test]
    fn add_query_omits_empty_query() {
        let mut url = Url::parse("https://tunnels.api.visualstudio.com/api/v1/tunnels").unwrap();
        let options = NO_REQUEST_OPTIONS;

        super::add_query(&mut url, options, "2023-09-27-preview");

        assert!(!url.to_string().ends_with("?"));
    }

    #[test]
    fn add_query_adds_ports() {
        let mut url = Url::parse("https://tunnels.api.visualstudio.com/api/v1/tunnels").unwrap();
        let mut options = NO_REQUEST_OPTIONS.clone();
        options.include_ports = true;

        super::add_query(&mut url, &options, "2023-09-27-preview");

        assert!(url.query().unwrap().contains("includePorts=true"));
    }
}<|MERGE_RESOLUTION|>--- conflicted
+++ resolved
@@ -62,18 +62,8 @@
         url.query_pairs_mut().append_pair("global", "true");
 
         let request = self.make_tunnel_request(Method::GET, url, options).await?;
-<<<<<<< HEAD
-        let response: TunnelListByRegionResponse =
-            self.execute_json("list_all_tunnels", request).await?;
-        let mut tunnels = Vec::new();
-        for region in response.value {
-            tunnels.extend(region.value);
-        }
-        Ok(tunnels)
-=======
         let response: TunnelListByRegionResponse = self.execute_json("list_all_tunnels", request).await?;
         Ok(response.value.into_iter().flat_map(|v| v.value).collect())
->>>>>>> fe00906d
     }
 
     /// Lists tunnels owned by the user in a specific cluster.
@@ -230,13 +220,7 @@
     ) -> HttpResult<Vec<TunnelPort>> {
         let url = self.build_tunnel_uri(locator, Some(PORTS_API_SUB_PATH));
         let request = self.make_tunnel_request(Method::GET, url, options).await?;
-<<<<<<< HEAD
-        let response: TunnelPortListResponse =
-            self.execute_json("list_tunnel_ports", request).await?;
-        Ok(response.value)
-=======
         self.execute_json("list_tunnel_ports", request).await.map(|r| r.value)
->>>>>>> fe00906d
     }
 
     /// Gets info about a specific tunnel port.
