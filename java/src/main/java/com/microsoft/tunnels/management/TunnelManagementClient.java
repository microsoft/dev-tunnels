// Copyright (c) Microsoft Corporation.
// Licensed under the MIT license.

package com.microsoft.tunnels.management;

import com.google.gson.Gson;
import com.google.gson.reflect.TypeToken;
import com.microsoft.tunnels.contracts.ClusterDetails;
import com.microsoft.tunnels.contracts.Tunnel;
import com.microsoft.tunnels.contracts.TunnelAccessControlEntry;
import com.microsoft.tunnels.contracts.TunnelAccessScopes;
import com.microsoft.tunnels.contracts.TunnelConnectionMode;
import com.microsoft.tunnels.contracts.TunnelContracts;
import com.microsoft.tunnels.contracts.TunnelEndpoint;
import com.microsoft.tunnels.contracts.TunnelPort;

import java.lang.reflect.Type;
import java.net.URI;
import java.net.URISyntaxException;
import java.net.http.HttpClient;
import java.net.http.HttpRequest;
import java.net.http.HttpRequest.BodyPublishers;
import java.net.http.HttpResponse;
import java.util.ArrayList;
import java.util.Arrays;
import java.util.Collection;
import java.util.List;
import java.util.Map;
import java.util.concurrent.CompletableFuture;
import java.util.function.Supplier;
import java.util.stream.Collectors;

import org.apache.maven.shared.utils.StringUtils;
import org.slf4j.Logger;
import org.slf4j.LoggerFactory;

/**
 * Implementation of a client that manages tunnels and tunnel ports via the
 * tunnel service management API.
 */
public class TunnelManagementClient implements ITunnelManagementClient {
  private static final String SDK_USER_AGENT = "tunnels-java-sdk/"
      + TunnelManagementClient.class.getPackage().getImplementationVersion();
  private static final String AUTH_HEADER = "Authorization";
  private static final String CONTENT_TYPE_HEADER = "Content-Type";
  private static final String USER_AGENT_HEADER = "User-Agent";

  // Api strings
<<<<<<< HEAD
  private String prodServiceUri = "https://global.rel.tunnels.api.visualstudio.com";
  private String apiV1Path = "/api/v1";
  private String tunnelsApiPath = apiV1Path + "/tunnels";
  private String subjectsApiPath = apiV1Path + "/subjects";
  private String endpointsApiSubPath = "/endpoints";
  private String portsApiSubPath = "/ports";
  private String clustersApiPath = apiV1Path + "/clusters";
  private String tunnelAuthenticationScheme = "Tunnel";
=======
  private static final String prodServiceUri = "https://global.rel.tunnels.api.visualstudio.com";
  private static final String apiV1Path = "/api/v1";
  private static final String tunnelsApiPath = apiV1Path + "/tunnels";
  private static final String subjectsApiPath = apiV1Path + "/subjects";
  private static final String endpointsApiSubPath = "/endpoints";
  private static final String portsApiSubPath = "/ports";
  private static final String tunnelAuthenticationScheme = "Tunnel";
>>>>>>> a55b46cc

  // Access Scopes
  private static final String[] ManageAccessTokenScope = {
      TunnelAccessScopes.manage
  };
  private static final String[] HostAccessTokenScope = {
      TunnelAccessScopes.host
  };
  private static final String[] ManagePortsAccessTokenScopes = {
      TunnelAccessScopes.manage,
      TunnelAccessScopes.managePorts,
      TunnelAccessScopes.host,
  };
  private static final String[] ReadAccessTokenScopes = {
      TunnelAccessScopes.manage,
      TunnelAccessScopes.managePorts,
      TunnelAccessScopes.host,
      TunnelAccessScopes.connect
  };

  private static final Logger logger = LoggerFactory.getLogger(TunnelManagementClient.class);

  private final HttpClient httpClient;
  private final ProductHeaderValue[] userAgents;
  private final Supplier<CompletableFuture<String>> userTokenCallback;
  private final String baseAddress;

  public TunnelManagementClient(ProductHeaderValue[] userAgents) {
    this(userAgents, null, null);
  }

  public TunnelManagementClient(
      ProductHeaderValue[] userAgents,
      Supplier<CompletableFuture<String>> userTokenCallback) {
    this(userAgents, userTokenCallback, null);
  }

  /**
   * Initiates a new instance of the TunnelManagementClient class.
   *
   * @param userAgents        List of User-Agent headers given as a
   *                          {@link ProductHeaderValue}.
   * @param userTokenCallback A callback which should resolve to the
   *                          Authentication header value.
   * @param tunnelServiceUri  Uri for the tunnel service. Defaults to the
   *                          production service url.
   */
  public TunnelManagementClient(
      ProductHeaderValue[] userAgents,
      Supplier<CompletableFuture<String>> userTokenCallback,
      String tunnelServiceUri) {
    if (userAgents.length == 0) {
      throw new IllegalArgumentException("user agents cannot be empty");
    }
    this.userAgents = userAgents;
    this.userTokenCallback = userTokenCallback != null ? userTokenCallback :
        () -> CompletableFuture.completedFuture(null);
    this.baseAddress = tunnelServiceUri != null ? tunnelServiceUri : prodServiceUri;
    this.httpClient = HttpClient.newHttpClient();
  }

  private <T, U> CompletableFuture<U> requestAsync(
      Tunnel tunnel,
      TunnelRequestOptions options,
      HttpMethod requestMethod,
      URI uri,
      String[] scopes,
      T requestObject,
      Type responseType) {
    return createHttpRequest(tunnel, options, requestMethod, uri, requestObject, scopes)
      .thenCompose(request -> {
        long startTime = System.nanoTime();
        return this.httpClient.sendAsync(request, HttpResponse.BodyHandlers.ofString())
          .thenApply(response -> {
            long stopTime = System.nanoTime();
            long durationMs = (stopTime - startTime) / 1000000;
            var statusCode = response.statusCode();
            var message = requestMethod + " " + uri + " -> " + statusCode + " (" + durationMs + " ms)";
            if (statusCode >= 200 && statusCode < 300) {
              logger.info(message);
            } else {
              logger.warn(message);
            }
            return response;
          });
      })
      .thenApply(response -> parseResponse(response, responseType));
  }

  private CompletableFuture<String> getAuthHeaderValue(
      Tunnel tunnel,
      TunnelRequestOptions options,
      String[] accessTokenScopes) {
    if (options != null && StringUtils.isNotBlank(options.accessToken)) {
      logger.debug("Authenticating the request with an access token from request options.");
      return CompletableFuture.completedFuture(
        tunnelAuthenticationScheme + " " + options.accessToken);
    }

    return this.userTokenCallback.get().thenApply(userAuthHeader -> {
      if (StringUtils.isNotBlank(userAuthHeader)) {
        logger.debug("Authenticating the request via the user token callback.");
        return userAuthHeader;
      }

      if (tunnel != null && tunnel.accessTokens != null) {
        for (String scope : accessTokenScopes) {
          String accessToken = null;
          for (Map.Entry<String, String> scopeAndToken : tunnel.accessTokens.entrySet()) {
            // Each key may be either a single scope or space-delimited list of scopes.
            if (scopeAndToken.getKey().contains(" ")) {
              var scopes = scopeAndToken.getKey().split(" ");
              if (Arrays.asList(scopes).contains(scope)) {
                accessToken = scopeAndToken.getValue();
                break;
              }
            } else {
              accessToken = scopeAndToken.getValue();
              break;
            }
          }

          if (StringUtils.isNotBlank(accessToken)) {
            logger.debug(
              "Authenticating the request with a '" + scope + "' token from the tunnel object.");
            return tunnelAuthenticationScheme + " " + accessToken;
          }
        }
      }

      logger.debug("The request will be unauthenticated. No authentication token is available.");
      return null;
    });
  }

  private <T> CompletableFuture<HttpRequest> createHttpRequest(
      Tunnel tunnel,
      TunnelRequestOptions options,
      HttpMethod requestMethod,
      URI uri,
      T requestObject,
      String[] accessTokenScopes) {
    return getAuthHeaderValue(tunnel, options, accessTokenScopes).thenApply(authHeaderValue -> {
      String userAgentString = "";
      for (ProductHeaderValue userAgent : this.userAgents) {
        userAgentString = userAgent.productName
            + "/" + userAgent.version + " " + userAgentString;
      }
      userAgentString = userAgentString + SDK_USER_AGENT;
      var requestBuilder = HttpRequest.newBuilder()
          .uri(uri)
          .header(USER_AGENT_HEADER, userAgentString)
          .header(CONTENT_TYPE_HEADER, "application/json");
      if (StringUtils.isNotBlank(authHeaderValue)) {
        requestBuilder.header(AUTH_HEADER, authHeaderValue);
      }

      Gson gson = TunnelContracts.getGson();
      var requestJson = gson.toJson(requestObject);
      var bodyPublisher = requestMethod == HttpMethod.POST || requestMethod == HttpMethod.PUT
          ? BodyPublishers.ofString(requestJson)
          : BodyPublishers.noBody();
      requestBuilder.method(requestMethod.toString(), bodyPublisher);
      return requestBuilder.build();
    });
  }

  private <T> T parseResponse(HttpResponse<String> response, Type typeOfT) {
    if (response.statusCode() >= 300) {
      throw new HttpResponseException(
          "Error sending request, status code: " + response.statusCode(),
          response.statusCode(),
          response.body());
    }
    Gson gson = TunnelContracts.getGson();
    return gson.fromJson(response.body(), typeOfT);
  }

  private URI buildUri(Tunnel tunnel, TunnelRequestOptions options) {
    return buildUri(tunnel, options, null, null);
  }

  private URI buildUri(Tunnel tunnel, TunnelRequestOptions options, String path) {
    return buildUri(tunnel, options, path, null);
  }

  private URI buildUri(Tunnel tunnel, TunnelRequestOptions options, String path, String query) {
    if (tunnel == null) {
      throw new Error("Tunnel must be specified");
    }

    String tunnelPath;
    if (StringUtils.isNotBlank(tunnel.clusterId) && StringUtils.isNotBlank(tunnel.tunnelId)) {
      tunnelPath = tunnelsApiPath + "/" + tunnel.tunnelId;
    } else {
      if (tunnel.name == null) {
        throw new Error("Tunnel object must include either a name or tunnel ID and cluster ID.");
      }
      if (StringUtils.isBlank(tunnel.domain)) {
        tunnelPath = tunnelsApiPath + "/" + tunnel.name;
      } else {
        tunnelPath = tunnelsApiPath + "/" + tunnel.name + "." + tunnel.domain;
      }
    }
    if (StringUtils.isNotBlank(path)) {
      tunnelPath += path;
    }
    return buildUri(tunnel.clusterId, tunnelPath, options, query);
  }

  private URI buildUri(String clusterId,
      String path,
      TunnelRequestOptions options,
      String query) {
    URI baseAddress;
    try {
      baseAddress = new URI(this.baseAddress);
    } catch (URISyntaxException e) {
      throw new Error("Error parsing URI: " + this.baseAddress);
    }
    String host = null;
    int port = -1;

    if (StringUtils.isNotBlank(clusterId)) {
      if (baseAddress.getHost() != "localhost"
          && !baseAddress.getHost().startsWith(clusterId + ".")) {
        host = (clusterId + "." + baseAddress.getHost()).replace("global.", "");
      } else if (baseAddress.getScheme() == "https"
          && clusterId.startsWith("localhost")
          && baseAddress.getPort() % 10 > 0) {
        var clusterNumber = Integer.parseInt(clusterId.substring("localhost".length()));
        if (clusterNumber > 0 && clusterNumber < 10) {
          port = baseAddress.getPort() - (baseAddress.getPort() % 10) + clusterNumber;
        }
      }
    }

    String queryString = "";
    if (options != null) {
      queryString = options.toQueryString();
    }
    if (query != null) {
      queryString += StringUtils.isBlank(queryString) ? query : "&" + query;
    }

    try {
      return new URI(
          baseAddress.getScheme(),
          null /* userInfo */,
          host != null ? host : baseAddress.getHost(),
          port,
          path,
          StringUtils.isNotBlank(queryString) ? queryString : null,
          null /* fragment */
      );
    } catch (URISyntaxException e) {
      throw new Error("Error building URI: " + e.getMessage());
    }
  }

  @Override
  public CompletableFuture<Collection<Tunnel>> listTunnelsAsync(
      String clusterId,
      String domain,
      TunnelRequestOptions options) {
    var query = StringUtils.isBlank(clusterId) ? "global=true" : null;
    var requestUri = this.buildUri(clusterId, tunnelsApiPath, options, query);
    final Type responseType = new TypeToken<Collection<Tunnel>>() {
    }.getType();
    return requestAsync(
        null /* tunnel */,
        options,
        HttpMethod.GET,
        requestUri,
        ReadAccessTokenScopes,
        null /* requestObject */,
        responseType);
  }

  @Override
  public CompletableFuture<Tunnel> getTunnelAsync(Tunnel tunnel, TunnelRequestOptions options) {
    var requestUri = buildUri(tunnel, options, null, null);
    final Type responseType = new TypeToken<Tunnel>() {
    }.getType();
    return requestAsync(
        tunnel,
        options,
        HttpMethod.GET,
        requestUri,
        ReadAccessTokenScopes,
        null,
        responseType);
  }

  @Override
  public CompletableFuture<Tunnel> createTunnelAsync(Tunnel tunnel, TunnelRequestOptions options) {
    if (tunnel.tunnelId != null) {
      throw new IllegalArgumentException("Tunnel ID may not be specified when creating a tunnel.");
    }
    var uri = buildUri(tunnel.clusterId, tunnelsApiPath, options, null);
    final Type responseType = new TypeToken<Tunnel>() {
    }.getType();
    return requestAsync(
        tunnel,
        options,
        HttpMethod.POST,
        uri,
        ManageAccessTokenScope,
        convertTunnelForRequest(tunnel),
        responseType);
  }

  private Tunnel convertTunnelForRequest(Tunnel tunnel) {
    Tunnel converted = new Tunnel();
    converted.name = tunnel.name;
    converted.domain = tunnel.domain;
    converted.description = tunnel.description;
    converted.tags = tunnel.tags;
    converted.options = tunnel.options;
    converted.accessControl = tunnel.accessControl;
    converted.endpoints = tunnel.endpoints;
    if (tunnel.accessControl != null && tunnel.accessControl.entries != null) {
      List<TunnelAccessControlEntry> entries = Arrays.asList(tunnel.accessControl.entries);
      List<TunnelAccessControlEntry> filtered = entries.stream()
          .filter((e) -> !e.isInherited)
          .collect(Collectors.toList());
      converted.accessControl.entries = filtered.toArray(new TunnelAccessControlEntry[0]);
    }
    if (tunnel.ports == null) {
      converted.ports = null;
    } else {
      var convertedPorts = new TunnelPort[tunnel.ports.length];
      for (int i = 0; i < tunnel.ports.length; i++) {
        convertedPorts[i] = convertTunnelPortForRequest(tunnel, tunnel.ports[i]);
      }
      converted.ports = convertedPorts;
    }
    return converted;
  }

  @Override
  public CompletableFuture<Tunnel> updateTunnelAsync(Tunnel tunnel, TunnelRequestOptions options) {
    var uri = buildUri(tunnel, options);
    final Type responseType = new TypeToken<Tunnel>() {
    }.getType();
    return requestAsync(
        tunnel,
        options,
        HttpMethod.PUT,
        uri,
        ManageAccessTokenScope,
        convertTunnelForRequest(tunnel),
        responseType);
  }

  public CompletableFuture<Boolean> deleteTunnelAsync(Tunnel tunnel) {
    return deleteTunnelAsync(tunnel, null);
  }

  @Override
  public CompletableFuture<Boolean> deleteTunnelAsync(Tunnel tunnel, TunnelRequestOptions options) {
    var uri = buildUri(tunnel, options);
    final Type responseType = new TypeToken<Boolean>() {
    }.getType();
    return requestAsync(
        tunnel,
        options,
        HttpMethod.DELETE,
        uri,
        ManageAccessTokenScope,
        convertTunnelForRequest(tunnel),
        responseType);
  }

  @Override
  public CompletableFuture<TunnelEndpoint> updateTunnelEndpointAsync(
      Tunnel tunnel,
      TunnelEndpoint endpoint,
      TunnelRequestOptions options) {
    if (endpoint == null) {
      throw new IllegalArgumentException("Endpoint must not be null.");
    }
    if (StringUtils.isBlank(endpoint.hostId)) {
      throw new IllegalArgumentException("Endpoint hostId must not be null.");
    }

    var path = endpointsApiSubPath + "/" + endpoint.hostId + "/" + endpoint.connectionMode;
    var uri = buildUri(
        tunnel,
        options,
        path);

    final Type responseType = new TypeToken<TunnelEndpoint>() {
    }.getType();
    CompletableFuture<TunnelEndpoint> result = requestAsync(
        tunnel,
        options,
        HttpMethod.PUT,
        uri,
        HostAccessTokenScope,
        endpoint,
        responseType);

    if (tunnel.endpoints != null) {
      var updatedEndpoints = new ArrayList<TunnelEndpoint>();
      for (TunnelEndpoint e : tunnel.endpoints) {
        if (e.hostId != endpoint.hostId || e.connectionMode != endpoint.connectionMode) {
          updatedEndpoints.add(e);
        }
      }
      updatedEndpoints.add(result.join());
      tunnel.endpoints = updatedEndpoints
          .toArray(new TunnelEndpoint[updatedEndpoints.size()]);
    }
    return result;
  }

  @Override
  public CompletableFuture<Boolean> deleteTunnelEndpointsAsync(
      Tunnel tunnel,
      String hostId,
      TunnelConnectionMode connectionMode,
      TunnelRequestOptions options) {
    if (hostId == null) {
      throw new IllegalArgumentException("hostId must not be null");
    }
    var path = endpointsApiSubPath + "/" + hostId;
    if (connectionMode != null) {
      path += "/" + connectionMode;
    }
    var uri = buildUri(tunnel, options, path);

    final Type responseType = new TypeToken<Boolean>() {
    }.getType();
    CompletableFuture<Boolean> result = requestAsync(
        tunnel,
        options,
        HttpMethod.DELETE,
        uri,
        ManageAccessTokenScope,
        convertTunnelForRequest(tunnel),
        responseType);

    if (tunnel.endpoints != null) {
      var updatedEndpoints = new ArrayList<TunnelEndpoint>();
      for (TunnelEndpoint e : tunnel.endpoints) {
        if (e.hostId != hostId || e.connectionMode != connectionMode) {
          updatedEndpoints.add(e);
        }
      }
      tunnel.endpoints = updatedEndpoints
          .toArray(new TunnelEndpoint[updatedEndpoints.size()]);
    }
    return result;
  }

  @Override
  public CompletableFuture<Collection<TunnelPort>> listTunnelPortsAsync(
      Tunnel tunnel,
      TunnelRequestOptions options) {
    var uri = buildUri(tunnel, options, portsApiSubPath);

    final Type responseType = new TypeToken<Collection<TunnelPort>>() {
    }.getType();
    return requestAsync(
        tunnel,
        options,
        HttpMethod.GET,
        uri,
        ReadAccessTokenScopes,
        null /* requestObject */,
        responseType);
  }

  @Override
  public CompletableFuture<TunnelPort> getTunnelPortAsync(
      Tunnel tunnel,
      int portNumber,
      TunnelRequestOptions options) {
    var uri = buildUri(tunnel, options, portsApiSubPath + "/" + portNumber);
    final Type responseType = new TypeToken<TunnelPort>() {
    }.getType();
    return requestAsync(
        tunnel,
        options,
        HttpMethod.GET,
        uri,
        ReadAccessTokenScopes,
        null,
        responseType);
  }

  @Override
  public CompletableFuture<TunnelPort> createTunnelPortAsync(
      Tunnel tunnel,
      TunnelPort tunnelPort,
      TunnelRequestOptions options) {
    if (tunnel == null) {
      throw new IllegalArgumentException("Tunnel must not be null.");
    }
    if (tunnelPort == null) {
      throw new IllegalArgumentException("Tunnel port must be specified");
    }
    var uri = buildUri(tunnel, options, portsApiSubPath);
    final Type responseType = new TypeToken<TunnelPort>() {
    }.getType();
    CompletableFuture<TunnelPort> result = requestAsync(
        tunnel,
        options,
        HttpMethod.POST,
        uri,
        ManagePortsAccessTokenScopes,
        convertTunnelPortForRequest(tunnel, tunnelPort),
        responseType);

    if (tunnel.ports != null) {
      var updatedPorts = new ArrayList<TunnelPort>();
      for (TunnelPort p : tunnel.ports) {
        if (p.portNumber != tunnelPort.portNumber) {
          updatedPorts.add(p);
        }
      }
      updatedPorts.add(result.join());
      updatedPorts.sort((p1, p2) -> Integer.compare(p1.portNumber, p2.portNumber));
      tunnel.ports = updatedPorts.toArray(new TunnelPort[updatedPorts.size()]);
    }
    return result;
  }

  private TunnelPort convertTunnelPortForRequest(Tunnel tunnel, TunnelPort tunnelPort) {
    if (tunnelPort.clusterId != null
        && tunnel.clusterId != null
        && !tunnelPort.clusterId.equals(tunnel.clusterId)) {
      throw new IllegalArgumentException(
          "Tunnel port cluster ID does not match tunnel.");
    }

    if (tunnelPort.tunnelId != null
        && tunnel.tunnelId != null
        && !tunnelPort.tunnelId.equals(tunnel.tunnelId)) {
      throw new IllegalArgumentException(
          "Tunnel port tunnel ID does not match tunnel.");
    }

    var converted = new TunnelPort();
    converted.portNumber = tunnelPort.portNumber;
    converted.protocol = tunnelPort.protocol;
    converted.options = tunnelPort.options;
    if (tunnelPort.accessControl != null && tunnelPort.accessControl.entries != null) {
      List<TunnelAccessControlEntry> entries = Arrays.asList(tunnel.accessControl.entries);
      List<TunnelAccessControlEntry> filtered = entries.stream()
          .filter((e) -> !e.isInherited)
          .collect(Collectors.toList());
      converted.accessControl = tunnelPort.accessControl;
      converted.accessControl.entries = filtered.toArray(new TunnelAccessControlEntry[0]);
    }
    return converted;
  }

  @Override
  public CompletableFuture<TunnelPort> updateTunnelPortAsync(
      Tunnel tunnel,
      TunnelPort tunnelPort,
      TunnelRequestOptions options) {
    if (tunnel == null) {
      throw new IllegalArgumentException("Tunnel must not be null.");
    }
    if (tunnelPort == null) {
      throw new IllegalArgumentException("Tunnel port must not be null.");
    }

    if (StringUtils.isNotBlank(tunnelPort.clusterId)
        && StringUtils.isNotBlank(tunnel.clusterId)
        && tunnelPort.clusterId != tunnel.clusterId) {
      throw new Error("Tunnel port cluster ID is not consistent.");
    }

    var path = portsApiSubPath + "/" + tunnelPort.portNumber;
    var uri = buildUri(
        tunnel,
        options,
        path);

    final Type responseType = new TypeToken<TunnelPort>() {
    }.getType();
    CompletableFuture<TunnelPort> result = requestAsync(
        tunnel,
        options,
        HttpMethod.PUT,
        uri,
        ManagePortsAccessTokenScopes,
        convertTunnelPortForRequest(tunnel, tunnelPort),
        responseType);

    if (tunnel.ports != null) {
      var updatedPorts = new ArrayList<TunnelPort>();
      for (TunnelPort p : tunnel.ports) {
        if (p.portNumber != tunnelPort.portNumber) {
          updatedPorts.add(p);
        }
      }
      updatedPorts.add(result.join());
      updatedPorts.sort((p1, p2) -> Integer.compare(p1.portNumber, p2.portNumber));
      tunnel.ports = updatedPorts.toArray(new TunnelPort[updatedPorts.size()]);
    }
    return result;
  }

  @Override
  public CompletableFuture<Boolean> deleteTunnelPortAsync(
      Tunnel tunnel,
      int portNumber,
      TunnelRequestOptions options) {
    if (tunnel == null) {
      throw new IllegalArgumentException("Tunnel must not be null.");
    }

    var path = portsApiSubPath + "/" + portNumber;
    var uri = buildUri(tunnel, options, path);

    final Type responseType = new TypeToken<Boolean>() {
    }.getType();
    CompletableFuture<Boolean> result = requestAsync(
        tunnel,
        options,
        HttpMethod.DELETE,
        uri,
        ManagePortsAccessTokenScopes,
        null /* requestObject */,
        responseType);

    if (tunnel.ports != null) {
      var updatedPorts = new ArrayList<TunnelPort>();
      for (TunnelPort p : tunnel.ports) {
        if (p.portNumber != portNumber) {
          updatedPorts.add(p);
        }
      }
      updatedPorts.sort((p1, p2) -> Integer.compare(p1.portNumber, p2.portNumber));
      tunnel.ports = updatedPorts.toArray(new TunnelPort[updatedPorts.size()]);
    }
    return result;
  }

  /**
   * {@inheritDoc}
   */
  public CompletableFuture<Collection<ClusterDetails>> listClustersAsync() {
    URI uri;
    try {
      uri = new URI(this.baseAddress + this.clustersApiPath);
      final Type responseType = new TypeToken<Collection<ClusterDetails>>() {
      }.getType();
      return requestAsync(
          null,
          null,
          HttpMethod.GET,
          uri,
          null,
          null,
          responseType);
    } catch (URISyntaxException e) {
      throw new Error("Error parsing URI: " + this.baseAddress + this.clustersApiPath);
    }
  }
}<|MERGE_RESOLUTION|>--- conflicted
+++ resolved
@@ -46,24 +46,14 @@
   private static final String USER_AGENT_HEADER = "User-Agent";
 
   // Api strings
-<<<<<<< HEAD
-  private String prodServiceUri = "https://global.rel.tunnels.api.visualstudio.com";
-  private String apiV1Path = "/api/v1";
-  private String tunnelsApiPath = apiV1Path + "/tunnels";
-  private String subjectsApiPath = apiV1Path + "/subjects";
-  private String endpointsApiSubPath = "/endpoints";
-  private String portsApiSubPath = "/ports";
-  private String clustersApiPath = apiV1Path + "/clusters";
-  private String tunnelAuthenticationScheme = "Tunnel";
-=======
   private static final String prodServiceUri = "https://global.rel.tunnels.api.visualstudio.com";
   private static final String apiV1Path = "/api/v1";
   private static final String tunnelsApiPath = apiV1Path + "/tunnels";
   private static final String subjectsApiPath = apiV1Path + "/subjects";
   private static final String endpointsApiSubPath = "/endpoints";
   private static final String portsApiSubPath = "/ports";
+  private String clustersApiPath = apiV1Path + "/clusters";
   private static final String tunnelAuthenticationScheme = "Tunnel";
->>>>>>> a55b46cc
 
   // Access Scopes
   private static final String[] ManageAccessTokenScope = {
